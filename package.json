{
	"name": "rikline",
	"displayName": "rikline",
	"description": "Autonomous coding agent right in your IDE, capable of creating/editing files, running commands, using the browser, and more with your permission every step of the way.",
	"version": "3.8.4",
	"icon": "assets/icons/icon.png",
	"engines": {
		"vscode": "^1.84.0"
	},
	"author": {
		"name": "Cline Bot Inc."
	},
	"license": "Apache-2.0",
	"publisher": "rikaaa0928",
	"repository": {
		"type": "git",
		"url": "https://github.com/rikaaa0928/rikline"
	},
	"homepage": "",
	"categories": [
		"AI",
		"Chat",
		"Programming Languages",
		"Education",
		"Snippets",
		"Testing"
	],
	"keywords": [
		"cline",
		"claude",
		"dev",
		"mcp",
		"openrouter",
		"coding",
		"agent",
		"autonomous",
		"chatgpt",
		"sonnet",
		"ai",
		"llama"
	],
	"activationEvents": [],
	"main": "./dist/extension.js",
	"contributes": {
		"viewsContainers": {
			"activitybar": [
				{
					"id": "rikline-ActivityBar",
					"title": "Cline",
					"icon": "assets/icons/icon.svg"
				}
			]
		},
		"views": {
			"rikline-ActivityBar": [
				{
					"type": "webview",
					"id": "rikline.SidebarProvider",
					"name": ""
				}
			]
		},
		"commands": [
			{
				"command": "cline.plusButtonClicked",
				"title": "New Task",
				"icon": "$(add)"
			},
			{
				"command": "cline.mcpButtonClicked",
				"title": "MCP Servers",
				"icon": "$(server)"
			},
			{
				"command": "cline.historyButtonClicked",
				"title": "History",
				"icon": "$(history)"
			},
			{
				"command": "cline.popoutButtonClicked",
				"title": "Open in Editor",
				"icon": "$(link-external)"
			},
			{
				"command": "cline.accountButtonClicked",
				"title": "Account",
				"icon": "$(account)"
			},
			{
				"command": "cline.settingsButtonClicked",
				"title": "Settings",
				"icon": "$(settings-gear)"
			},
			{
				"command": "cline.openInNewTab",
				"title": "Open In New Tab",
				"category": "Cline"
			},
			{
				"command": "cline.dev.createTestTasks",
				"title": "Create Test Tasks",
				"category": "Cline",
				"when": "cline.isDevMode"
			},
			{
				"command": "cline.addToChat",
				"title": "Add to Cline",
				"category": "Cline"
			},
			{
				"command": "cline.addTerminalOutputToChat",
				"title": "Add to Cline",
				"category": "Cline"
			},
			{
				"command": "cline.fixWithCline",
				"title": "Fix with Cline",
				"category": "Cline"
			}
		],
		"menus": {
			"view/title": [
				{
					"command": "cline.plusButtonClicked",
					"group": "navigation@1",
					"when": "view == rikline.SidebarProvider"
				},
				{
					"command": "cline.mcpButtonClicked",
					"group": "navigation@2",
					"when": "view == rikline.SidebarProvider"
				},
				{
					"command": "cline.historyButtonClicked",
					"group": "navigation@3",
					"when": "view == rikline.SidebarProvider"
				},
				{
					"command": "cline.popoutButtonClicked",
					"group": "navigation@4",
					"when": "view == rikline.SidebarProvider"
				},
				{
					"command": "cline.accountButtonClicked",
					"group": "navigation@5",
					"when": "view == rikline.SidebarProvider"
				},
				{
					"command": "cline.settingsButtonClicked",
					"group": "navigation@6",
<<<<<<< HEAD
					"when": "view == rikline.SidebarProvider"
				},
				{
					"command": "cline.settingsButtonClicked",
					"group": "navigation@7",
					"when": "view == rikline.SidebarProvider"
=======
					"when": "view == claude-dev.SidebarProvider"
				}
			],
			"editor/title": [
				{
					"command": "cline.plusButtonClicked",
					"group": "navigation@1",
					"when": "activeWebviewPanelId == claude-dev.TabPanelProvider"
				},
				{
					"command": "cline.mcpButtonClicked",
					"group": "navigation@2",
					"when": "activeWebviewPanelId == claude-dev.TabPanelProvider"
				},
				{
					"command": "cline.historyButtonClicked",
					"group": "navigation@3",
					"when": "activeWebviewPanelId == claude-dev.TabPanelProvider"
				},
				{
					"command": "cline.popoutButtonClicked",
					"group": "navigation@4",
					"when": "activeWebviewPanelId == claude-dev.TabPanelProvider"
				},
				{
					"command": "cline.accountButtonClicked",
					"group": "navigation@5",
					"when": "activeWebviewPanelId == claude-dev.TabPanelProvider"
				},
				{
					"command": "cline.settingsButtonClicked",
					"group": "navigation@6",
					"when": "activeWebviewPanelId == claude-dev.TabPanelProvider"
>>>>>>> a8002279
				}
			],
			"editor/context": [
				{
					"command": "cline.addToChat",
					"group": "navigation",
					"when": "editorHasSelection"
				}
			],
			"terminal/context": [
				{
					"command": "cline.addTerminalOutputToChat",
					"group": "navigation"
				}
			]
		},
		"configuration": {
			"title": "Cline",
			"properties": {
				"cline.vsCodeLmModelSelector": {
					"type": "object",
					"properties": {
						"vendor": {
							"type": "string",
							"description": "The vendor of the language model (e.g. copilot)"
						},
						"family": {
							"type": "string",
							"description": "The family of the language model (e.g. gpt-4)"
						}
					},
					"description": "Settings for VSCode Language Model API"
				},
				"cline.mcp.mode": {
					"type": "string",
					"enum": [
						"full",
						"server-use-only",
						"off"
					],
					"enumDescriptions": [
						"Enable all MCP functionality (server use and build instructions)",
						"Enable MCP server use only (excludes instructions about building MCP servers)",
						"Disable all MCP functionality"
					],
					"default": "full",
					"description": "Controls MCP inclusion in prompts, reduces token usage if you only need access to certain functionality."
				},
				"cline.enableCheckpoints": {
					"type": "boolean",
					"default": true,
					"description": "Enables extension to save checkpoints of workspace throughout the task. Uses git under the hood which may not work well with large workspaces."
				},
				"cline.disableBrowserTool": {
					"type": "boolean",
					"default": false,
					"description": "Disables extension from spawning browser session."
				},
				"cline.modelSettings.o3Mini.reasoningEffort": {
					"type": "string",
					"enum": [
						"low",
						"medium",
						"high"
					],
					"default": "medium",
					"description": "Controls the reasoning effort when using the o3-mini model. Higher values may result in more thorough but slower responses."
				},
				"cline.chromeExecutablePath": {
					"type": "string",
					"default": null,
					"description": "Path to Chrome executable for browser use functionality. If not set, the extension will attempt to find or download it automatically."
				},
				"cline.preferredLanguage": {
					"type": "string",
					"enum": [
						"English",
						"Arabic - العربية",
						"Portuguese - Português (Brasil)",
						"Czech - Čeština",
						"French - Français",
						"German - Deutsch",
						"Hindi - हिन्दी",
						"Hungarian - Magyar",
						"Italian - Italiano",
						"Japanese - 日本語",
						"Korean - 한국어",
						"Polish - Polski",
						"Portuguese - Português (Portugal)",
						"Russian - Русский",
						"Simplified Chinese - 简体中文",
						"Spanish - Español",
						"Traditional Chinese - 繁體中文",
						"Turkish - Türkçe"
					],
					"default": "English",
					"description": "The language that Cline should use for communication."
				},
				"cline.mcpMarketplace.enabled": {
					"type": "boolean",
					"default": true,
					"description": "Controls whether the MCP Marketplace is enabled."
				}
			}
		}
	},
	"scripts": {
		"vscode:prepublish": "npm run package",
		"compile": "npm run check-types && npm run lint && node esbuild.js",
		"watch": "npm-run-all -p watch:*",
		"watch:esbuild": "node esbuild.js --watch",
		"watch:tsc": "tsc --noEmit --watch --project tsconfig.json",
		"package": "npm run build:webview && npm run check-types && npm run lint && node esbuild.js --production",
		"compile-tests": "tsc -p ./tsconfig.test.json --outDir out",
		"watch-tests": "tsc -p . -w --outDir out",
		"pretest": "npm run compile-tests && npm run compile && npm run lint",
		"check-types": "tsc --noEmit",
		"lint": "eslint src --ext ts && eslint webview-ui/src --ext ts",
		"format": "prettier . --check",
		"format:fix": "prettier . --write",
		"test": "vscode-test",
		"test:ci": "node scripts/test-ci.js",
		"test:coverage": "vscode-test --coverage",
		"install:all": "npm install && cd webview-ui && npm install",
		"dev:webview": "cd webview-ui && npm run dev",
		"build:webview": "cd webview-ui && npm run build",
		"test:webview": "cd webview-ui && npm run test",
		"publish:marketplace": "vsce publish && ovsx publish",
		"publish:marketplace:prerelease": "vsce publish --pre-release && ovsx publish --pre-release",
		"prepare": "husky",
		"changeset": "changeset",
		"version-packages": "changeset version"
	},
	"devDependencies": {
		"@changesets/cli": "^2.27.12",
		"@types/chai": "^5.0.1",
		"@types/diff": "^5.2.1",
		"@types/mocha": "^10.0.7",
		"@types/node": "20.x",
		"@types/should": "^11.2.0",
		"@types/sinon": "^17.0.4",
		"@types/vscode": "^1.84.0",
		"@typescript-eslint/eslint-plugin": "^7.14.1",
		"@typescript-eslint/parser": "^7.11.0",
		"@vscode/test-cli": "^0.0.9",
		"@vscode/test-electron": "^2.4.0",
		"chai": "^4.3.10",
		"esbuild": "^0.25.0",
		"eslint": "^8.57.0",
		"husky": "^9.1.7",
		"npm-run-all": "^4.1.5",
		"prettier": "^3.3.3",
		"should": "^13.2.3",
		"sinon": "^19.0.2",
		"typescript": "^5.4.5"
	},
	"dependencies": {
		"@anthropic-ai/bedrock-sdk": "^0.12.4",
		"@anthropic-ai/sdk": "^0.37.0",
		"@anthropic-ai/vertex-sdk": "^0.6.4",
		"@aws-sdk/client-bedrock-runtime": "^3.758.0",
		"@google-cloud/vertexai": "^1.9.3",
		"@google/generative-ai": "^0.18.0",
		"@mistralai/mistralai": "^1.5.0",
		"@modelcontextprotocol/sdk": "^1.7.0",
		"@opentelemetry/api": "^1.4.1",
		"@opentelemetry/exporter-trace-otlp-http": "^0.39.1",
		"@opentelemetry/resources": "^1.30.1",
		"@opentelemetry/sdk-node": "^0.39.1",
		"@opentelemetry/sdk-trace-node": "^1.30.1",
		"@opentelemetry/semantic-conventions": "^1.30.0",
		"@types/clone-deep": "^4.0.4",
		"@types/get-folder-size": "^3.0.4",
		"@types/pdf-parse": "^1.1.4",
		"@types/turndown": "^5.0.5",
		"@vscode/codicons": "^0.0.36",
		"axios": "^1.8.2",
		"cheerio": "^1.0.0",
		"chokidar": "^4.0.1",
		"clone-deep": "^4.0.1",
		"default-shell": "^2.2.0",
		"diff": "^5.2.0",
		"execa": "^9.5.2",
		"fast-deep-equal": "^3.1.3",
		"firebase": "^11.2.0",
		"get-folder-size": "^5.0.0",
		"globby": "^14.0.2",
		"ignore": "^7.0.3",
		"isbinaryfile": "^5.0.2",
		"mammoth": "^1.8.0",
		"monaco-vscode-textmate-theme-converter": "^0.1.7",
		"ollama": "^0.5.13",
		"open-graph-scraper": "^6.9.0",
		"openai": "^4.83.0",
		"os-name": "^6.0.0",
		"p-timeout": "^6.1.4",
		"p-wait-for": "^5.0.2",
		"pdf-parse": "^1.1.1",
		"posthog-node": "^4.8.1",
		"puppeteer-chromium-resolver": "^23.0.0",
		"puppeteer-core": "^23.4.0",
		"serialize-error": "^11.0.3",
		"simple-git": "^3.27.0",
		"strip-ansi": "^7.1.0",
		"tree-sitter-wasms": "^0.1.11",
		"turndown": "^7.2.0",
		"web-tree-sitter": "^0.22.6",
		"zod": "^3.24.2"
	}
}<|MERGE_RESOLUTION|>--- conflicted
+++ resolved
@@ -148,14 +148,6 @@
 				{
 					"command": "cline.settingsButtonClicked",
 					"group": "navigation@6",
-<<<<<<< HEAD
-					"when": "view == rikline.SidebarProvider"
-				},
-				{
-					"command": "cline.settingsButtonClicked",
-					"group": "navigation@7",
-					"when": "view == rikline.SidebarProvider"
-=======
 					"when": "view == claude-dev.SidebarProvider"
 				}
 			],
@@ -189,7 +181,6 @@
 					"command": "cline.settingsButtonClicked",
 					"group": "navigation@6",
 					"when": "activeWebviewPanelId == claude-dev.TabPanelProvider"
->>>>>>> a8002279
 				}
 			],
 			"editor/context": [
