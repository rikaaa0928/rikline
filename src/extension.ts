// The module 'vscode' contains the VS Code extensibility API
// Import the module and reference it with the alias vscode in your code below
import { setTimeout as setTimeoutPromise } from "node:timers/promises"
import * as vscode from "vscode"
import pWaitFor from "p-wait-for"
import { Logger } from "./services/logging/Logger"
import { createClineAPI } from "./exports"
import "./utils/path" // necessary to have access to String.prototype.toPosix
import { DIFF_VIEW_URI_SCHEME } from "./integrations/editor/DiffViewProvider"
import assert from "node:assert"
import { posthogClientProvider } from "./services/posthog/PostHogClientProvider"
import { WebviewProvider } from "./core/webview"
import { Controller } from "./core/controller"
import { ErrorService } from "./services/error/ErrorService"
import { initializeTestMode, cleanupTestMode } from "./services/test/TestMode"
import { telemetryService } from "./services/posthog/telemetry/TelemetryService"

/*
Built using https://github.com/microsoft/vscode-webview-ui-toolkit

Inspired by
https://github.com/microsoft/vscode-webview-ui-toolkit-samples/tree/main/default/weather-webview
https://github.com/microsoft/vscode-webview-ui-toolkit-samples/tree/main/frameworks/hello-world-react-cra

*/

let outputChannel: vscode.OutputChannel

// This method is called when your extension is activated
// Your extension is activated the very first time the command is executed
export async function activate(context: vscode.ExtensionContext) {
	outputChannel = vscode.window.createOutputChannel("Cline")
	context.subscriptions.push(outputChannel)

	ErrorService.initialize()
	Logger.initialize(outputChannel)
	Logger.log("Cline extension activated")

	// Version checking for autoupdate notification
	const currentVersion = context.extension.packageJSON.version
	const previousVersion = context.globalState.get<string>("clineVersion")
	const sidebarWebview = new WebviewProvider(context, outputChannel)

	// Initialize test mode and add disposables to context
	context.subscriptions.push(...initializeTestMode(context, sidebarWebview))

	vscode.commands.executeCommand("setContext", "cline.isDevMode", IS_DEV && IS_DEV === "true")

	context.subscriptions.push(
		vscode.window.registerWebviewViewProvider(WebviewProvider.sideBarId, sidebarWebview, {
			webviewOptions: { retainContextWhenHidden: true },
		}),
	)

	// Perform post-update actions if necessary
	try {
		if (!previousVersion || currentVersion !== previousVersion) {
			Logger.log(`Cline version changed: ${previousVersion} -> ${currentVersion}. First run or update detected.`)
			const lastShownPopupNotificationVersion = context.globalState.get<string>("clineLastPopupNotificationVersion")

			if (currentVersion !== lastShownPopupNotificationVersion && previousVersion) {
				// Show VS Code popup notification as this version hasn't been notified yet without doing it for fresh installs
				const message = `Cline has been updated to v${currentVersion}`
				await vscode.commands.executeCommand("claude-dev.SidebarProvider.focus")
				await new Promise((resolve) => setTimeout(resolve, 200))
				vscode.window.showInformationMessage(message)
				// Record that we've shown the popup for this version.
				await context.globalState.update("clineLastPopupNotificationVersion", currentVersion)
			}
			// Always update the main version tracker for the next launch.
			await context.globalState.update("clineVersion", currentVersion)
		}
	} catch (error) {
		const errorMessage = error instanceof Error ? error.message : String(error)
		console.error(`Error during post-update actions: ${errorMessage}, Stack trace: ${error.stack}`)
	}

	context.subscriptions.push(
		vscode.commands.registerCommand("cline.plusButtonClicked", async (webview: any) => {
			const openChat = async (instance?: WebviewProvider) => {
				await instance?.controller.clearTask()
				await instance?.controller.postStateToWebview()
				await instance?.controller.postMessageToWebview({
					type: "action",
					action: "chatButtonClicked",
				})
			}
			const isSidebar = !webview
			if (isSidebar) {
				openChat(WebviewProvider.getSidebarInstance())
			} else {
				WebviewProvider.getTabInstances().forEach(openChat)
			}
		}),
	)

	context.subscriptions.push(
		vscode.commands.registerCommand("cline.mcpButtonClicked", (webview: any) => {
			const openMcp = (instance?: WebviewProvider) =>
				instance?.controller.postMessageToWebview({
					type: "action",
					action: "mcpButtonClicked",
				})
			const isSidebar = !webview
			if (isSidebar) {
				openMcp(WebviewProvider.getSidebarInstance())
			} else {
				WebviewProvider.getTabInstances().forEach(openMcp)
			}
		}),
	)

	const openClineInNewTab = async () => {
		Logger.log("Opening Cline in new tab")
		// (this example uses webviewProvider activation event which is necessary to deserialize cached webview, but since we use retainContextWhenHidden, we don't need to use that event)
		// https://github.com/microsoft/vscode-extension-samples/blob/main/webview-sample/src/extension.ts
		const tabWebview = new WebviewProvider(context, outputChannel)
		//const column = vscode.window.activeTextEditor ? vscode.window.activeTextEditor.viewColumn : undefined
		const lastCol = Math.max(...vscode.window.visibleTextEditors.map((editor) => editor.viewColumn || 0))

		// Check if there are any visible text editors, otherwise open a new group to the right
		const hasVisibleEditors = vscode.window.visibleTextEditors.length > 0
		if (!hasVisibleEditors) {
			await vscode.commands.executeCommand("workbench.action.newGroupRight")
		}
		const targetCol = hasVisibleEditors ? Math.max(lastCol + 1, 1) : vscode.ViewColumn.Two

		const panel = vscode.window.createWebviewPanel(WebviewProvider.tabPanelId, "Cline", targetCol, {
			enableScripts: true,
			retainContextWhenHidden: true,
			localResourceRoots: [context.extensionUri],
		})
		// TODO: use better svg icon with light and dark variants (see https://stackoverflow.com/questions/58365687/vscode-extension-iconpath)

		panel.iconPath = {
			light: vscode.Uri.joinPath(context.extensionUri, "assets", "icons", "robot_panel_light.png"),
			dark: vscode.Uri.joinPath(context.extensionUri, "assets", "icons", "robot_panel_dark.png"),
		}
		tabWebview.resolveWebviewView(panel)

		// Lock the editor group so clicking on files doesn't open them over the panel
		await setTimeoutPromise(100)
		await vscode.commands.executeCommand("workbench.action.lockEditorGroup")
	}

	context.subscriptions.push(vscode.commands.registerCommand("cline.popoutButtonClicked", openClineInNewTab))
	context.subscriptions.push(vscode.commands.registerCommand("cline.openInNewTab", openClineInNewTab))

	context.subscriptions.push(
		vscode.commands.registerCommand("cline.settingsButtonClicked", (webview: any) => {
			WebviewProvider.getAllInstances().forEach((instance) => {
				const openSettings = async (instance?: WebviewProvider) => {
					instance?.controller.postMessageToWebview({
						type: "action",
						action: "settingsButtonClicked",
					})
				}
				const isSidebar = !webview
				if (isSidebar) {
					openSettings(WebviewProvider.getSidebarInstance())
				} else {
					WebviewProvider.getTabInstances().forEach(openSettings)
				}
			})
		}),
	)

	context.subscriptions.push(
		vscode.commands.registerCommand("cline.historyButtonClicked", (webview: any) => {
			WebviewProvider.getAllInstances().forEach((instance) => {
				const openHistory = async (instance?: WebviewProvider) => {
					instance?.controller.postMessageToWebview({
						type: "action",
						action: "historyButtonClicked",
					})
				}
				const isSidebar = !webview
				if (isSidebar) {
					openHistory(WebviewProvider.getSidebarInstance())
				} else {
					WebviewProvider.getTabInstances().forEach(openHistory)
				}
			})
		}),
	)

	context.subscriptions.push(
		vscode.commands.registerCommand("cline.accountButtonClicked", (webview: any) => {
			WebviewProvider.getAllInstances().forEach((instance) => {
				const openAccount = async (instance?: WebviewProvider) => {
					instance?.controller.postMessageToWebview({
						type: "action",
						action: "accountButtonClicked",
					})
				}
				const isSidebar = !webview
				if (isSidebar) {
					openAccount(WebviewProvider.getSidebarInstance())
				} else {
					WebviewProvider.getTabInstances().forEach(openAccount)
				}
			})
		}),
	)

	/*
	We use the text document content provider API to show the left side for diff view by creating a virtual document for the original content. This makes it readonly so users know to edit the right side if they want to keep their changes.

	- This API allows you to create readonly documents in VSCode from arbitrary sources, and works by claiming an uri-scheme for which your provider then returns text contents. The scheme must be provided when registering a provider and cannot change afterwards.
	- Note how the provider doesn't create uris for virtual documents - its role is to provide contents given such an uri. In return, content providers are wired into the open document logic so that providers are always considered.
	https://code.visualstudio.com/api/extension-guides/virtual-documents
	*/
	const diffContentProvider = new (class implements vscode.TextDocumentContentProvider {
		provideTextDocumentContent(uri: vscode.Uri): string {
			return Buffer.from(uri.query, "base64").toString("utf-8")
		}
	})()
	context.subscriptions.push(vscode.workspace.registerTextDocumentContentProvider(DIFF_VIEW_URI_SCHEME, diffContentProvider))

	// URI Handler
	const handleUri = async (uri: vscode.Uri) => {
		console.log("URI Handler called with:", {
			path: uri.path,
			query: uri.query,
			scheme: uri.scheme,
		})

		const path = uri.path
		const query = new URLSearchParams(uri.query.replace(/\+/g, "%2B"))
		const visibleWebview = WebviewProvider.getVisibleInstance()
		if (!visibleWebview) {
			return
		}
		switch (path) {
			case "/openrouter": {
				const code = query.get("code")
				if (code) {
					await visibleWebview?.controller.handleOpenRouterCallback(code)
				}
				break
			}
			case "/auth": {
				const token = query.get("token")
				const state = query.get("state")
				const apiKey = query.get("apiKey")

				console.log("Auth callback received:", {
					token: token,
					state: state,
					apiKey: apiKey,
				})

				// Validate state parameter
				if (!(await visibleWebview?.controller.validateAuthState(state))) {
					vscode.window.showErrorMessage("Invalid auth state")
					return
				}

				if (token && apiKey) {
					await visibleWebview?.controller.handleAuthCallback(token, apiKey)
				}
				break
			}
			default:
				break
		}
	}
	context.subscriptions.push(vscode.window.registerUriHandler({ handleUri }))

	// Register size testing commands in development mode
	if (IS_DEV && IS_DEV === "true") {
		// Use dynamic import to avoid loading the module in production
		import("./dev/commands/tasks")
			.then((module) => {
				const devTaskCommands = module.registerTaskCommands(context, sidebarWebview.controller)
				context.subscriptions.push(...devTaskCommands)
				Logger.log("Cline dev task commands registered")
			})
			.catch((error) => {
				Logger.log("Failed to register dev task commands: " + error)
			})
	}

	context.subscriptions.push(
		vscode.commands.registerCommand("cline.addToChat", async (range?: vscode.Range, diagnostics?: vscode.Diagnostic[]) => {
			await vscode.commands.executeCommand("cline.focusChatInput") // Ensure Cline is visible and input focused
			await pWaitFor(() => !!WebviewProvider.getVisibleInstance())
			const editor = vscode.window.activeTextEditor
			if (!editor) {
				return
			}

			// Use provided range if available, otherwise use current selection
			// (vscode command passes an argument in the first param by default, so we need to ensure it's a Range object)
			const textRange = range instanceof vscode.Range ? range : editor.selection
			const selectedText = editor.document.getText(textRange)

			if (!selectedText) {
				return
			}

			// Get the file path and language ID
			const filePath = editor.document.uri.fsPath
			const languageId = editor.document.languageId

			const visibleWebview = WebviewProvider.getVisibleInstance()
			await visibleWebview?.controller.addSelectedCodeToChat(
				selectedText,
				filePath,
				languageId,
				Array.isArray(diagnostics) ? diagnostics : undefined,
			)
		}),
	)

	context.subscriptions.push(
		vscode.commands.registerCommand("cline.addTerminalOutputToChat", async () => {
			const terminal = vscode.window.activeTerminal
			if (!terminal) {
				return
			}

			// Save current clipboard content
			const tempCopyBuffer = await vscode.env.clipboard.readText()

			try {
				// Copy the *existing* terminal selection (without selecting all)
				await vscode.commands.executeCommand("workbench.action.terminal.copySelection")

				// Get copied content
				let terminalContents = (await vscode.env.clipboard.readText()).trim()

				// Restore original clipboard content
				await vscode.env.clipboard.writeText(tempCopyBuffer)

				if (!terminalContents) {
					// No terminal content was copied (either nothing selected or some error)
					return
				}

				// [Optional] Any additional logic to process multi-line content can remain here
				// For example:
				/*
				const lines = terminalContents.split("\n")
				const lastLine = lines.pop()?.trim()
				if (lastLine) {
					let i = lines.length - 1
					while (i >= 0 && !lines[i].trim().startsWith(lastLine)) {
						i--
					}
					terminalContents = lines.slice(Math.max(i, 0)).join("\n")
				}
				*/

				// Send to sidebar provider
				const visibleWebview = WebviewProvider.getVisibleInstance()
				await visibleWebview?.controller.addSelectedTerminalOutputToChat(terminalContents, terminal.name)
			} catch (error) {
				// Ensure clipboard is restored even if an error occurs
				await vscode.env.clipboard.writeText(tempCopyBuffer)
				console.error("Error getting terminal contents:", error)
				vscode.window.showErrorMessage("Failed to get terminal contents")
			}
		}),
	)

	const CONTEXT_LINES_TO_EXPAND = 3
	const START_OF_LINE_CHAR_INDEX = 0
	const LINE_COUNT_ADJUSTMENT_FOR_ZERO_INDEXING = 1

	// Register code action provider
	context.subscriptions.push(
		vscode.languages.registerCodeActionsProvider(
			"*",
			new (class implements vscode.CodeActionProvider {
				public static readonly providedCodeActionKinds = [vscode.CodeActionKind.QuickFix, vscode.CodeActionKind.Refactor]

				provideCodeActions(
					document: vscode.TextDocument,
					range: vscode.Range,
					context: vscode.CodeActionContext,
				): vscode.CodeAction[] {
					const actions: vscode.CodeAction[] = []
					const editor = vscode.window.activeTextEditor // Get active editor for selection check

					// Expand range to include surrounding 3 lines or use selection if broader
					const selection = editor?.selection
					let expandedRange = range
					if (
						editor &&
						selection &&
						!selection.isEmpty &&
						selection.contains(range.start) &&
						selection.contains(range.end)
					) {
						expandedRange = selection
					} else {
						expandedRange = new vscode.Range(
							Math.max(0, range.start.line - CONTEXT_LINES_TO_EXPAND),
							START_OF_LINE_CHAR_INDEX,
							Math.min(
								document.lineCount - LINE_COUNT_ADJUSTMENT_FOR_ZERO_INDEXING,
								range.end.line + CONTEXT_LINES_TO_EXPAND,
							),
							document.lineAt(
								Math.min(
									document.lineCount - LINE_COUNT_ADJUSTMENT_FOR_ZERO_INDEXING,
									range.end.line + CONTEXT_LINES_TO_EXPAND,
								),
							).text.length,
						)
					}

					// Add to Cline (Always available)
					const addAction = new vscode.CodeAction("Add to Cline", vscode.CodeActionKind.QuickFix)
					addAction.command = {
						command: "cline.addToChat",
						title: "Add to Cline",
						arguments: [expandedRange, context.diagnostics],
					}
					actions.push(addAction)

					// Explain with Cline (Always available)
					const explainAction = new vscode.CodeAction("Explain with Cline", vscode.CodeActionKind.RefactorExtract) // Using a refactor kind
					explainAction.command = {
						command: "cline.explainCode",
						title: "Explain with Cline",
						arguments: [expandedRange],
					}
					actions.push(explainAction)

					// Improve with Cline (Always available)
					const improveAction = new vscode.CodeAction("Improve with Cline", vscode.CodeActionKind.RefactorRewrite) // Using a refactor kind
					improveAction.command = {
						command: "cline.improveCode",
						title: "Improve with Cline",
						arguments: [expandedRange],
					}
					actions.push(improveAction)

					// Fix with Cline (Only if diagnostics exist)
					if (context.diagnostics.length > 0) {
						const fixAction = new vscode.CodeAction("Fix with Cline", vscode.CodeActionKind.QuickFix)
						fixAction.isPreferred = true
						fixAction.command = {
							command: "cline.fixWithCline",
							title: "Fix with Cline",
							arguments: [expandedRange, context.diagnostics],
						}
						actions.push(fixAction)
					}
					return actions
				}
			})(),
			{
				providedCodeActionKinds: [
					vscode.CodeActionKind.QuickFix,
					vscode.CodeActionKind.RefactorExtract,
					vscode.CodeActionKind.RefactorRewrite,
				],
			},
		),
	)

	// Register the command handler
	context.subscriptions.push(
		vscode.commands.registerCommand("cline.fixWithCline", async (range: vscode.Range, diagnostics: vscode.Diagnostic[]) => {
			// Add this line to focus the chat input first
			await vscode.commands.executeCommand("cline.focusChatInput")
			// Wait for a webview instance to become visible after focusing
			await pWaitFor(() => !!WebviewProvider.getVisibleInstance())
			const editor = vscode.window.activeTextEditor
			if (!editor) {
				return
			}

			const selectedText = editor.document.getText(range)
			const filePath = editor.document.uri.fsPath
			const languageId = editor.document.languageId

			// Send to sidebar provider with diagnostics
			const visibleWebview = WebviewProvider.getVisibleInstance()
			await visibleWebview?.controller.fixWithCline(selectedText, filePath, languageId, diagnostics)
		}),
	)

	context.subscriptions.push(
<<<<<<< HEAD
		vscode.commands.registerCommand("cline.focusChatInput", () => {
			let visibleWebview = WebviewProvider.getVisibleInstance()
			if (!visibleWebview) {
				vscode.commands.executeCommand("rikline.SidebarProvider.focus")
				visibleWebview = WebviewProvider.getSidebarInstance()
				// showing the extension will call didBecomeVisible which focuses it already
				// but it doesn't focus if a tab is selected which focusChatInput accounts for
=======
		vscode.commands.registerCommand("cline.explainCode", async (range: vscode.Range) => {
			await vscode.commands.executeCommand("cline.focusChatInput") // Ensure Cline is visible and input focused
			await pWaitFor(() => !!WebviewProvider.getVisibleInstance())
			const editor = vscode.window.activeTextEditor
			if (!editor) {
				return
>>>>>>> 9b248ad6
			}
			const selectedText = editor.document.getText(range)
			if (!selectedText.trim()) {
				vscode.window.showInformationMessage("Please select some code to explain.")
				return
			}
			const filePath = editor.document.uri.fsPath
			const visibleWebview = WebviewProvider.getVisibleInstance()
			const fileMention = visibleWebview?.controller.getFileMentionFromPath(filePath) || filePath
			const prompt = `Explain the following code from ${fileMention}:\n\`\`\`${editor.document.languageId}\n${selectedText}\n\`\`\``
			await visibleWebview?.controller.initTask(prompt)
		}),
	)

	context.subscriptions.push(
		vscode.commands.registerCommand("cline.improveCode", async (range: vscode.Range) => {
			await vscode.commands.executeCommand("cline.focusChatInput") // Ensure Cline is visible and input focused
			await pWaitFor(() => !!WebviewProvider.getVisibleInstance())
			const editor = vscode.window.activeTextEditor
			if (!editor) {
				return
			}
			const selectedText = editor.document.getText(range)
			if (!selectedText.trim()) {
				vscode.window.showInformationMessage("Please select some code to improve.")
				return
			}
			const filePath = editor.document.uri.fsPath
			const visibleWebview = WebviewProvider.getVisibleInstance()
			const fileMention = visibleWebview?.controller.getFileMentionFromPath(filePath) || filePath
			const prompt = `Improve the following code from ${fileMention} (e.g., suggest refactorings, optimizations, or better practices):\n\`\`\`${editor.document.languageId}\n${selectedText}\n\`\`\``
			await visibleWebview?.controller.initTask(prompt)
		}),
	)

	// Register the focusChatInput command handler
	context.subscriptions.push(
		vscode.commands.registerCommand("cline.focusChatInput", async () => {
			let activeWebviewProvider: WebviewProvider | undefined = WebviewProvider.getVisibleInstance()

			// If a tab is visible and active, ensure it's fully revealed (might be redundant but safe)
			if (activeWebviewProvider?.view && activeWebviewProvider.view.hasOwnProperty("reveal")) {
				const panelView = activeWebviewProvider.view as vscode.WebviewPanel
				panelView.reveal(panelView.viewColumn)
			} else if (!activeWebviewProvider) {
				// No webview is currently visible, try to activate the sidebar
				await vscode.commands.executeCommand("claude-dev.SidebarProvider.focus")
				await new Promise((resolve) => setTimeout(resolve, 200)) // Allow time for focus
				activeWebviewProvider = WebviewProvider.getSidebarInstance()

				if (!activeWebviewProvider) {
					// Sidebar didn't become active (might be closed or not in current view container)
					// Check for existing tab panels
					const tabInstances = WebviewProvider.getTabInstances()
					if (tabInstances.length > 0) {
						const potentialTabInstance = tabInstances[tabInstances.length - 1] // Get the most recent one
						if (potentialTabInstance.view && potentialTabInstance.view.hasOwnProperty("reveal")) {
							const panelView = potentialTabInstance.view as vscode.WebviewPanel
							panelView.reveal(panelView.viewColumn)
							activeWebviewProvider = potentialTabInstance
						}
					}
				}

				if (!activeWebviewProvider) {
					// No existing Cline view found at all, open a new tab
					await vscode.commands.executeCommand("cline.openInNewTab")
					// After openInNewTab, a new webview is created. We need to get this new instance.
					// It might take a moment for it to register.
					await pWaitFor(
						() => {
							const visibleInstance = WebviewProvider.getVisibleInstance()
							// Ensure a boolean is returned
							return !!(visibleInstance?.view && visibleInstance.view.hasOwnProperty("reveal"))
						},
						{ timeout: 2000 },
					)
					activeWebviewProvider = WebviewProvider.getVisibleInstance()
				}
			}
			// At this point, activeWebviewProvider should be the one we want to send the message to.
			// It could still be undefined if opening a new tab failed or timed out.
			if (activeWebviewProvider) {
				activeWebviewProvider.controller.postMessageToWebview({
					type: "action",
					action: "focusChatInput",
				})
			} else {
				console.error("FocusChatInput: Could not find or activate a Cline webview to focus.")
				vscode.window.showErrorMessage(
					"Could not activate Cline view. Please try opening it manually from the Activity Bar.",
				)
			}
		}),
	)

	// Register the generateGitCommitMessage command handler
	context.subscriptions.push(
		vscode.commands.registerCommand("cline.generateGitCommitMessage", async () => {
			// Get the controller from any instance, without activating the view
			const controller = WebviewProvider.getAllInstances()[0]?.controller

			if (controller) {
				// Call the controller method to generate commit message
				await controller.generateGitCommitMessage()
			} else {
				// Create a temporary controller just for this operation
				const outputChannel = vscode.window.createOutputChannel("Cline Commit Generator")
				const tempController = new Controller(context, outputChannel, () => Promise.resolve(true))

				await tempController.generateGitCommitMessage()
				outputChannel.dispose()
			}
		}),
	)

	return createClineAPI(outputChannel, sidebarWebview.controller)
}

// TODO: Find a solution for automatically removing DEV related content from production builds.
//  This type of code is fine in production to keep. We just will want to remove it from production builds
//  to bring down built asset sizes.
//
// This is a workaround to reload the extension when the source code changes
// since vscode doesn't support hot reload for extensions
const { IS_DEV, DEV_WORKSPACE_FOLDER } = process.env

// This method is called when your extension is deactivated
export async function deactivate() {
	await telemetryService.sendCollectedEvents()

	// Clean up test mode
	cleanupTestMode()
	await posthogClientProvider.shutdown()
	Logger.log("Cline extension deactivated")
}

// Set up development mode file watcher
if (IS_DEV && IS_DEV !== "false") {
	assert(DEV_WORKSPACE_FOLDER, "DEV_WORKSPACE_FOLDER must be set in development")
	const watcher = vscode.workspace.createFileSystemWatcher(new vscode.RelativePattern(DEV_WORKSPACE_FOLDER, "src/**/*"))

	watcher.onDidChange(({ scheme, path }) => {
		console.info(`${scheme} ${path} changed. Reloading VSCode...`)

		vscode.commands.executeCommand("workbench.action.reloadWindow")
	})
}<|MERGE_RESOLUTION|>--- conflicted
+++ resolved
@@ -485,22 +485,12 @@
 	)
 
 	context.subscriptions.push(
-<<<<<<< HEAD
-		vscode.commands.registerCommand("cline.focusChatInput", () => {
-			let visibleWebview = WebviewProvider.getVisibleInstance()
-			if (!visibleWebview) {
-				vscode.commands.executeCommand("rikline.SidebarProvider.focus")
-				visibleWebview = WebviewProvider.getSidebarInstance()
-				// showing the extension will call didBecomeVisible which focuses it already
-				// but it doesn't focus if a tab is selected which focusChatInput accounts for
-=======
 		vscode.commands.registerCommand("cline.explainCode", async (range: vscode.Range) => {
 			await vscode.commands.executeCommand("cline.focusChatInput") // Ensure Cline is visible and input focused
 			await pWaitFor(() => !!WebviewProvider.getVisibleInstance())
 			const editor = vscode.window.activeTextEditor
 			if (!editor) {
 				return
->>>>>>> 9b248ad6
 			}
 			const selectedText = editor.document.getText(range)
 			if (!selectedText.trim()) {
