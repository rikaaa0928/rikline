--- conflicted
+++ resolved
@@ -63,47 +63,6 @@
 		}),
 	)
 
-<<<<<<< HEAD
-	// Perform post-update actions if necessary
-	try {
-		if (!previousVersion || currentVersion !== previousVersion) {
-			Logger.log(`Cline version changed: ${previousVersion} -> ${currentVersion}. First run or update detected.`)
-			const lastShownPopupNotificationVersion = context.globalState.get<string>("clineLastPopupNotificationVersion")
-
-			if (currentVersion !== lastShownPopupNotificationVersion && previousVersion) {
-				// Show VS Code popup notification as this version hasn't been notified yet without doing it for fresh installs
-				const message = `Cline has been updated to v${currentVersion}`
-				await vscode.commands.executeCommand("rikline.SidebarProvider.focus")
-				await new Promise((resolve) => setTimeout(resolve, 200))
-				getHostBridgeProvider().windowClient.showMessage(
-					ShowMessageRequest.create({
-						type: ShowMessageType.INFORMATION,
-						message,
-					}),
-				)
-				// Record that we've shown the popup for this version.
-				await context.globalState.update("clineLastPopupNotificationVersion", currentVersion)
-			}
-			// Always update the main version tracker for the next launch.
-			await context.globalState.update("clineVersion", currentVersion)
-		}
-	} catch (error) {
-		const errorMessage = error instanceof Error ? error.message : String(error)
-		console.error(`Error during post-update actions: ${errorMessage}, Stack trace: ${error.stack}`)
-	}
-
-	// backup id in case vscMachineID doesn't work
-	let installId = context.globalState.get<string>("installId")
-
-	if (!installId) {
-		installId = uuidv4()
-		await context.globalState.update("installId", installId)
-	}
-
-	telemetryService.captureExtensionActivated(installId)
-
-=======
->>>>>>> 2ec21eda
 	context.subscriptions.push(
 		vscode.commands.registerCommand("cline.plusButtonClicked", async (webview: any) => {
 			console.log("[DEBUG] plusButtonClicked", webview)
@@ -237,15 +196,15 @@
 	)
 
 	/*
-	We use the text document content provider API to show the left side for diff view by creating a 
-	virtual document for the original content. This makes it readonly so users know to edit the right 
+	We use the text document content provider API to show the left side for diff view by creating a
+	virtual document for the original content. This makes it readonly so users know to edit the right
 	side if they want to keep their changes.
 
-	- This API allows you to create readonly documents in VSCode from arbitrary sources, and works by 
-	claiming an uri-scheme for which your provider then returns text contents. The scheme must be 
+	- This API allows you to create readonly documents in VSCode from arbitrary sources, and works by
+	claiming an uri-scheme for which your provider then returns text contents. The scheme must be
 	provided when registering a provider and cannot change afterwards.
 	- Note how the provider doesn't create uris for virtual documents - its role is to provide contents
-	 given such an uri. In return, content providers are wired into the open document logic so that 
+	 given such an uri. In return, content providers are wired into the open document logic so that
 	 providers are always considered.
 	https://code.visualstudio.com/api/extension-guides/virtual-documents
 	*/
@@ -542,31 +501,6 @@
 	// Register the focusChatInput command handler
 	context.subscriptions.push(
 		vscode.commands.registerCommand("cline.focusChatInput", async () => {
-<<<<<<< HEAD
-			let activeWebviewProvider: WebviewProvider | undefined = WebviewProvider.getVisibleInstance()
-
-			// If a tab is visible and active, ensure it's fully revealed (might be redundant but safe)
-			if (activeWebviewProvider?.getWebview() && activeWebviewProvider.getWebview().hasOwnProperty("reveal")) {
-				const panelView = activeWebviewProvider.getWebview() as vscode.WebviewPanel
-				panelView.reveal(panelView.viewColumn)
-			} else if (!activeWebviewProvider) {
-				// No webview is currently visible, try to activate the sidebar
-				await vscode.commands.executeCommand("rikline.SidebarProvider.focus")
-				await new Promise((resolve) => setTimeout(resolve, 200)) // Allow time for focus
-				activeWebviewProvider = WebviewProvider.getSidebarInstance()
-
-				if (!activeWebviewProvider) {
-					// Sidebar didn't become active (might be closed or not in current view container)
-					// Check for existing tab panels
-					const tabInstances = WebviewProvider.getTabInstances()
-					if (tabInstances.length > 0) {
-						const potentialTabInstance = tabInstances[tabInstances.length - 1] // Get the most recent one
-						if (potentialTabInstance.getWebview() && potentialTabInstance.getWebview().hasOwnProperty("reveal")) {
-							const panelView = potentialTabInstance.getWebview() as vscode.WebviewPanel
-							panelView.reveal(panelView.viewColumn)
-							activeWebviewProvider = potentialTabInstance
-						}
-=======
 			// Fast path: check for existing active instance
 			let activeWebview = WebviewProvider.getLastActiveInstance() as VscodeWebviewProvider
 
@@ -578,7 +512,6 @@
 						webview.reveal()
 					} else if ("show" in webview) {
 						webview.show()
->>>>>>> 2ec21eda
 					}
 				}
 			} else {
