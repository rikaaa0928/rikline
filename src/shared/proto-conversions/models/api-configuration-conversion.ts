import {
	ApiConfiguration,
	ApiProvider,
	BedrockModelId,
	ModelInfo,
	OpenAiCompatibleModelInfo as AppOpenAiCompatibleModelInfo,
	LiteLLMModelInfo as AppLiteLLMModelInfo,
} from "../../api"
import {
	ModelsApiConfiguration as ProtoApiConfiguration,
	ApiProvider as ProtoApiProvider,
	LiteLLMModelInfo,
	OpenAiCompatibleModelInfo,
	OpenRouterModelInfo,
	ThinkingConfig,
} from "../../proto/models"

// Convert application ThinkingConfig to proto ThinkingConfig
function convertThinkingConfigToProto(config: ModelInfo["thinkingConfig"]): ThinkingConfig | undefined {
	if (!config) {
		return undefined
	}

	return {
		maxBudget: config.maxBudget,
		outputPrice: config.outputPrice,
		outputPriceTiers: config.outputPriceTiers || [], // Provide empty array if undefined
	}
}

// Convert proto ThinkingConfig to application ThinkingConfig
function convertProtoToThinkingConfig(config: ThinkingConfig | undefined): ModelInfo["thinkingConfig"] | undefined {
	if (!config) {
		return undefined
	}

	return {
		maxBudget: config.maxBudget,
		outputPrice: config.outputPrice,
		outputPriceTiers: config.outputPriceTiers.length > 0 ? config.outputPriceTiers : undefined,
	}
}

// Convert application ModelInfo to proto OpenRouterModelInfo
function convertModelInfoToProtoOpenRouter(info: ModelInfo | undefined): OpenRouterModelInfo | undefined {
	if (!info) {
		return undefined
	}

	return {
		maxTokens: info.maxTokens,
		contextWindow: info.contextWindow,
		supportsImages: info.supportsImages,
		supportsPromptCache: info.supportsPromptCache ?? false,
		inputPrice: info.inputPrice,
		outputPrice: info.outputPrice,
		cacheWritesPrice: info.cacheWritesPrice,
		cacheReadsPrice: info.cacheReadsPrice,
		description: info.description,
		thinkingConfig: convertThinkingConfigToProto(info.thinkingConfig),
		supportsGlobalEndpoint: info.supportsGlobalEndpoint,
		tiers: info.tiers || [],
	}
}

// Convert proto OpenRouterModelInfo to application ModelInfo
function convertProtoToModelInfo(info: OpenRouterModelInfo | undefined): ModelInfo | undefined {
	if (!info) {
		return undefined
	}

	return {
		maxTokens: info.maxTokens,
		contextWindow: info.contextWindow,
		supportsImages: info.supportsImages,
		supportsPromptCache: info.supportsPromptCache,
		inputPrice: info.inputPrice,
		outputPrice: info.outputPrice,
		cacheWritesPrice: info.cacheWritesPrice,
		cacheReadsPrice: info.cacheReadsPrice,
		description: info.description,
		thinkingConfig: convertProtoToThinkingConfig(info.thinkingConfig),
		supportsGlobalEndpoint: info.supportsGlobalEndpoint,
		tiers: info.tiers.length > 0 ? info.tiers : undefined,
	}
}

// Convert application LiteLLMModelInfo to proto LiteLLMModelInfo
function convertLiteLLMModelInfoToProto(info: AppLiteLLMModelInfo | undefined): LiteLLMModelInfo | undefined {
	if (!info) {
		return undefined
	}

	return {
		maxTokens: info.maxTokens,
		contextWindow: info.contextWindow,
		supportsImages: info.supportsImages,
		supportsPromptCache: info.supportsPromptCache ?? false,
		inputPrice: info.inputPrice,
		outputPrice: info.outputPrice,
		thinkingConfig: convertThinkingConfigToProto(info.thinkingConfig),
		supportsGlobalEndpoint: info.supportsGlobalEndpoint,
		cacheWritesPrice: info.cacheWritesPrice,
		cacheReadsPrice: info.cacheReadsPrice,
		description: info.description,
		tiers: info.tiers || [],
		temperature: info.temperature,
	}
}

// Convert proto LiteLLMModelInfo to application LiteLLMModelInfo
function convertProtoToLiteLLMModelInfo(info: LiteLLMModelInfo | undefined): AppLiteLLMModelInfo | undefined {
	if (!info) {
		return undefined
	}

	return {
		maxTokens: info.maxTokens,
		contextWindow: info.contextWindow,
		supportsImages: info.supportsImages,
		supportsPromptCache: info.supportsPromptCache,
		inputPrice: info.inputPrice,
		outputPrice: info.outputPrice,
		thinkingConfig: convertProtoToThinkingConfig(info.thinkingConfig),
		supportsGlobalEndpoint: info.supportsGlobalEndpoint,
		cacheWritesPrice: info.cacheWritesPrice,
		cacheReadsPrice: info.cacheReadsPrice,
		description: info.description,
		tiers: info.tiers.length > 0 ? info.tiers : undefined,
		temperature: info.temperature,
	}
}

// Convert application OpenAiCompatibleModelInfo to proto OpenAiCompatibleModelInfo
function convertOpenAiCompatibleModelInfoToProto(
	info: AppOpenAiCompatibleModelInfo | undefined,
): OpenAiCompatibleModelInfo | undefined {
	if (!info) {
		return undefined
	}

	return {
		maxTokens: info.maxTokens,
		contextWindow: info.contextWindow,
		supportsImages: info.supportsImages,
		supportsPromptCache: info.supportsPromptCache ?? false,
		inputPrice: info.inputPrice,
		outputPrice: info.outputPrice,
		thinkingConfig: convertThinkingConfigToProto(info.thinkingConfig),
		supportsGlobalEndpoint: info.supportsGlobalEndpoint,
		cacheWritesPrice: info.cacheWritesPrice,
		cacheReadsPrice: info.cacheReadsPrice,
		description: info.description,
		tiers: info.tiers || [],
		temperature: info.temperature,
		isR1FormatRequired: info.isR1FormatRequired,
	}
}

// Convert proto OpenAiCompatibleModelInfo to application OpenAiCompatibleModelInfo
function convertProtoToOpenAiCompatibleModelInfo(
	info: OpenAiCompatibleModelInfo | undefined,
): AppOpenAiCompatibleModelInfo | undefined {
	if (!info) {
		return undefined
	}

	return {
		maxTokens: info.maxTokens,
		contextWindow: info.contextWindow,
		supportsImages: info.supportsImages,
		supportsPromptCache: info.supportsPromptCache,
		inputPrice: info.inputPrice,
		outputPrice: info.outputPrice,
		thinkingConfig: convertProtoToThinkingConfig(info.thinkingConfig),
		supportsGlobalEndpoint: info.supportsGlobalEndpoint,
		cacheWritesPrice: info.cacheWritesPrice,
		cacheReadsPrice: info.cacheReadsPrice,
		description: info.description,
		tiers: info.tiers.length > 0 ? info.tiers : undefined,
		temperature: info.temperature,
		isR1FormatRequired: info.isR1FormatRequired,
	}
}

// Convert application ApiProvider to proto ApiProvider
function convertApiProviderToProto(provider: string | undefined): ProtoApiProvider {
	switch (provider) {
		case "anthropic":
			return ProtoApiProvider.ANTHROPIC
		case "openrouter":
			return ProtoApiProvider.OPENROUTER
		case "bedrock":
			return ProtoApiProvider.BEDROCK
		case "vertex":
			return ProtoApiProvider.VERTEX
		case "openai":
			return ProtoApiProvider.OPENAI
		case "ollama":
			return ProtoApiProvider.OLLAMA
		case "lmstudio":
			return ProtoApiProvider.LMSTUDIO
		case "gemini":
			return ProtoApiProvider.GEMINI
		case "openai-native":
			return ProtoApiProvider.OPENAI_NATIVE
		case "requesty":
			return ProtoApiProvider.REQUESTY
		case "together":
			return ProtoApiProvider.TOGETHER
		case "deepseek":
			return ProtoApiProvider.DEEPSEEK
		case "qwen":
			return ProtoApiProvider.QWEN
		case "doubao":
			return ProtoApiProvider.DOUBAO
		case "mistral":
			return ProtoApiProvider.MISTRAL
		case "vscode-lm":
			return ProtoApiProvider.VSCODE_LM
		case "cline":
			return ProtoApiProvider.CLINE
		case "litellm":
			return ProtoApiProvider.LITELLM
		case "nebius":
			return ProtoApiProvider.NEBIUS
		case "fireworks":
			return ProtoApiProvider.FIREWORKS
		case "asksage":
			return ProtoApiProvider.ASKSAGE
		case "xai":
			return ProtoApiProvider.XAI
		case "sambanova":
			return ProtoApiProvider.SAMBANOVA
		case "cerebras":
			return ProtoApiProvider.CEREBRAS
<<<<<<< HEAD
		case "mify":
			return ProtoApiProvider.MIFY
=======
		case "sapaicore":
			return ProtoApiProvider.SAPAICORE
>>>>>>> d9aa0629
		default:
			return ProtoApiProvider.ANTHROPIC
	}
}

// Convert proto ApiProvider to application ApiProvider
function convertProtoToApiProvider(provider: ProtoApiProvider): ApiProvider {
	switch (provider) {
		case ProtoApiProvider.ANTHROPIC:
			return "anthropic"
		case ProtoApiProvider.OPENROUTER:
			return "openrouter"
		case ProtoApiProvider.BEDROCK:
			return "bedrock"
		case ProtoApiProvider.VERTEX:
			return "vertex"
		case ProtoApiProvider.OPENAI:
			return "openai"
		case ProtoApiProvider.OLLAMA:
			return "ollama"
		case ProtoApiProvider.LMSTUDIO:
			return "lmstudio"
		case ProtoApiProvider.GEMINI:
			return "gemini"
		case ProtoApiProvider.OPENAI_NATIVE:
			return "openai-native"
		case ProtoApiProvider.REQUESTY:
			return "requesty"
		case ProtoApiProvider.TOGETHER:
			return "together"
		case ProtoApiProvider.DEEPSEEK:
			return "deepseek"
		case ProtoApiProvider.QWEN:
			return "qwen"
		case ProtoApiProvider.DOUBAO:
			return "doubao"
		case ProtoApiProvider.MISTRAL:
			return "mistral"
		case ProtoApiProvider.VSCODE_LM:
			return "vscode-lm"
		case ProtoApiProvider.CLINE:
			return "cline"
		case ProtoApiProvider.LITELLM:
			return "litellm"
		case ProtoApiProvider.NEBIUS:
			return "nebius"
		case ProtoApiProvider.FIREWORKS:
			return "fireworks"
		case ProtoApiProvider.ASKSAGE:
			return "asksage"
		case ProtoApiProvider.XAI:
			return "xai"
		case ProtoApiProvider.SAMBANOVA:
			return "sambanova"
		case ProtoApiProvider.CEREBRAS:
			return "cerebras"
<<<<<<< HEAD
		case ProtoApiProvider.MIFY:
			return "mify"
=======
		case ProtoApiProvider.SAPAICORE:
			return "sapaicore"
>>>>>>> d9aa0629
		default:
			return "anthropic"
	}
}

// Converts application ApiConfiguration to proto ApiConfiguration
export function convertApiConfigurationToProto(config: ApiConfiguration): ProtoApiConfiguration {
	return {
		apiModelId: config.apiModelId,
		apiKey: config.apiKey,
		clineApiKey: config.clineApiKey,
		taskId: config.taskId,
		liteLlmBaseUrl: config.liteLlmBaseUrl,
		liteLlmModelId: config.liteLlmModelId,
		liteLlmApiKey: config.liteLlmApiKey,
		liteLlmUsePromptCache: config.liteLlmUsePromptCache,
		openAiHeaders: config.openAiHeaders || {},
		liteLlmModelInfo: convertLiteLLMModelInfoToProto(config.liteLlmModelInfo),
		anthropicBaseUrl: config.anthropicBaseUrl,
		openRouterApiKey: config.openRouterApiKey,
		openRouterModelId: config.openRouterModelId,
		openRouterModelInfo: convertModelInfoToProtoOpenRouter(config.openRouterModelInfo),
		openRouterProviderSorting: config.openRouterProviderSorting,
		awsAccessKey: config.awsAccessKey,
		awsSecretKey: config.awsSecretKey,
		awsSessionToken: config.awsSessionToken,
		awsRegion: config.awsRegion,
		awsUseCrossRegionInference: config.awsUseCrossRegionInference,
		awsBedrockUsePromptCache: config.awsBedrockUsePromptCache,
		awsUseProfile: config.awsUseProfile,
		awsProfile: config.awsProfile,
		awsBedrockEndpoint: config.awsBedrockEndpoint,
		awsBedrockCustomSelected: config.awsBedrockCustomSelected,
		awsBedrockCustomModelBaseId: config.awsBedrockCustomModelBaseId as string | undefined,
		vertexProjectId: config.vertexProjectId,
		vertexRegion: config.vertexRegion,
		vertexBaseUrl: config.vertexBaseUrl,
		vertexCredentialsPath: config.vertexCredentialsPath,
		openAiBaseUrl: config.openAiBaseUrl,
		openAiApiKey: config.openAiApiKey,
		openAiModelId: config.openAiModelId,
		openAiModelInfo: convertOpenAiCompatibleModelInfoToProto(config.openAiModelInfo),
		ollamaModelId: config.ollamaModelId,
		ollamaBaseUrl: config.ollamaBaseUrl,
		ollamaApiOptionsCtxNum: config.ollamaApiOptionsCtxNum,
		lmStudioModelId: config.lmStudioModelId,
		lmStudioBaseUrl: config.lmStudioBaseUrl,
		geminiApiKey: config.geminiApiKey,
		geminiBaseUrl: config.geminiBaseUrl,
		openAiNativeApiKey: config.openAiNativeApiKey,
		deepSeekApiKey: config.deepSeekApiKey,
		requestyApiKey: config.requestyApiKey,
		requestyModelId: config.requestyModelId,
		requestyModelInfo: convertModelInfoToProtoOpenRouter(config.requestyModelInfo),
		togetherApiKey: config.togetherApiKey,
		togetherModelId: config.togetherModelId,
		fireworksApiKey: config.fireworksApiKey,
		fireworksModelId: config.fireworksModelId,
		fireworksModelMaxCompletionTokens: config.fireworksModelMaxCompletionTokens,
		fireworksModelMaxTokens: config.fireworksModelMaxTokens,
		qwenApiKey: config.qwenApiKey,
		doubaoApiKey: config.doubaoApiKey,
		mistralApiKey: config.mistralApiKey,
		azureApiVersion: config.azureApiVersion,
		vsCodeLmModelSelector: config.vsCodeLmModelSelector,
		qwenApiLine: config.qwenApiLine,
		nebiusApiKey: config.nebiusApiKey,
		asksageApiUrl: config.asksageApiUrl,
		asksageApiKey: config.asksageApiKey,
		xaiApiKey: config.xaiApiKey,
		thinkingBudgetTokens: config.thinkingBudgetTokens,
		reasoningEffort: config.reasoningEffort,
		sambanovaApiKey: config.sambanovaApiKey,
		cerebrasApiKey: config.cerebrasApiKey,
		requestTimeoutMs: config.requestTimeoutMs,
		apiProvider: config.apiProvider ? convertApiProviderToProto(config.apiProvider) : undefined,
		favoritedModelIds: config.favoritedModelIds || [],
<<<<<<< HEAD
		mifyApiKey: config.mifyApiKey,
		mifyBaseUrl: config.mifyBaseUrl,
		mifyModelId: config.mifyModelId,
		mifyModelInfo: convertOpenAiCompatibleModelInfoToProto(config.mifyModelInfo),
=======
		sapAiCoreClientId: config.sapAiCoreClientId,
		sapAiCoreClientSecret: config.sapAiCoreClientSecret,
		sapAiResourceGroup: config.sapAiResourceGroup,
		sapAiCoreTokenUrl: config.sapAiCoreTokenUrl,
		sapAiCoreBaseUrl: config.sapAiCoreBaseUrl,
		openRouterBaseUrl: config.openRouterBaseUrl,
		xaiBaseUrl: config.xaiBaseUrl,
>>>>>>> d9aa0629
	}
}

// Converts proto ApiConfiguration to application ApiConfiguration
export function convertProtoToApiConfiguration(protoConfig: ProtoApiConfiguration): ApiConfiguration {
	return {
		apiModelId: protoConfig.apiModelId,
		apiKey: protoConfig.apiKey,
		clineApiKey: protoConfig.clineApiKey,
		taskId: protoConfig.taskId,
		liteLlmBaseUrl: protoConfig.liteLlmBaseUrl,
		liteLlmModelId: protoConfig.liteLlmModelId,
		liteLlmApiKey: protoConfig.liteLlmApiKey,
		liteLlmUsePromptCache: protoConfig.liteLlmUsePromptCache,
		openAiHeaders: Object.keys(protoConfig.openAiHeaders).length > 0 ? protoConfig.openAiHeaders : undefined,
		liteLlmModelInfo: convertProtoToLiteLLMModelInfo(protoConfig.liteLlmModelInfo),
		anthropicBaseUrl: protoConfig.anthropicBaseUrl,
		openRouterApiKey: protoConfig.openRouterApiKey,
		openRouterModelId: protoConfig.openRouterModelId,
		openRouterModelInfo: convertProtoToModelInfo(protoConfig.openRouterModelInfo),
		openRouterProviderSorting: protoConfig.openRouterProviderSorting,
		awsAccessKey: protoConfig.awsAccessKey,
		awsSecretKey: protoConfig.awsSecretKey,
		awsSessionToken: protoConfig.awsSessionToken,
		awsRegion: protoConfig.awsRegion,
		awsUseCrossRegionInference: protoConfig.awsUseCrossRegionInference,
		awsBedrockUsePromptCache: protoConfig.awsBedrockUsePromptCache,
		awsUseProfile: protoConfig.awsUseProfile,
		awsProfile: protoConfig.awsProfile,
		awsBedrockEndpoint: protoConfig.awsBedrockEndpoint,
		awsBedrockCustomSelected: protoConfig.awsBedrockCustomSelected,
		awsBedrockCustomModelBaseId: protoConfig.awsBedrockCustomModelBaseId as BedrockModelId | undefined,
		vertexProjectId: protoConfig.vertexProjectId,
		vertexRegion: protoConfig.vertexRegion,
		vertexBaseUrl: protoConfig.vertexBaseUrl,
		vertexCredentialsPath: protoConfig.vertexCredentialsPath,
		openAiBaseUrl: protoConfig.openAiBaseUrl,
		openAiApiKey: protoConfig.openAiApiKey,
		openAiModelId: protoConfig.openAiModelId,
		openAiModelInfo: convertProtoToOpenAiCompatibleModelInfo(protoConfig.openAiModelInfo),
		ollamaModelId: protoConfig.ollamaModelId,
		ollamaBaseUrl: protoConfig.ollamaBaseUrl,
		ollamaApiOptionsCtxNum: protoConfig.ollamaApiOptionsCtxNum,
		lmStudioModelId: protoConfig.lmStudioModelId,
		lmStudioBaseUrl: protoConfig.lmStudioBaseUrl,
		geminiApiKey: protoConfig.geminiApiKey,
		geminiBaseUrl: protoConfig.geminiBaseUrl,
		openAiNativeApiKey: protoConfig.openAiNativeApiKey,
		deepSeekApiKey: protoConfig.deepSeekApiKey,
		requestyApiKey: protoConfig.requestyApiKey,
		requestyModelId: protoConfig.requestyModelId,
		requestyModelInfo: convertProtoToModelInfo(protoConfig.requestyModelInfo),
		togetherApiKey: protoConfig.togetherApiKey,
		togetherModelId: protoConfig.togetherModelId,
		fireworksApiKey: protoConfig.fireworksApiKey,
		fireworksModelId: protoConfig.fireworksModelId,
		fireworksModelMaxCompletionTokens: protoConfig.fireworksModelMaxCompletionTokens,
		fireworksModelMaxTokens: protoConfig.fireworksModelMaxTokens,
		qwenApiKey: protoConfig.qwenApiKey,
		doubaoApiKey: protoConfig.doubaoApiKey,
		mistralApiKey: protoConfig.mistralApiKey,
		azureApiVersion: protoConfig.azureApiVersion,
		vsCodeLmModelSelector: protoConfig.vsCodeLmModelSelector,
		qwenApiLine: protoConfig.qwenApiLine,
		nebiusApiKey: protoConfig.nebiusApiKey,
		asksageApiUrl: protoConfig.asksageApiUrl,
		asksageApiKey: protoConfig.asksageApiKey,
		xaiApiKey: protoConfig.xaiApiKey,
		thinkingBudgetTokens: protoConfig.thinkingBudgetTokens,
		reasoningEffort: protoConfig.reasoningEffort,
		sambanovaApiKey: protoConfig.sambanovaApiKey,
		cerebrasApiKey: protoConfig.cerebrasApiKey,
		requestTimeoutMs: protoConfig.requestTimeoutMs,
		apiProvider: protoConfig.apiProvider !== undefined ? convertProtoToApiProvider(protoConfig.apiProvider) : undefined,
		favoritedModelIds: protoConfig.favoritedModelIds.length > 0 ? protoConfig.favoritedModelIds : undefined,
<<<<<<< HEAD
		mifyApiKey: protoConfig.mifyApiKey,
		mifyBaseUrl: protoConfig.mifyBaseUrl,
		mifyModelId: protoConfig.mifyModelId,
		mifyModelInfo: convertProtoToOpenAiCompatibleModelInfo(protoConfig.mifyModelInfo),
=======
		sapAiCoreClientId: protoConfig.sapAiCoreClientId,
		sapAiCoreClientSecret: protoConfig.sapAiCoreClientSecret,
		sapAiResourceGroup: protoConfig.sapAiResourceGroup,
		sapAiCoreTokenUrl: protoConfig.sapAiCoreTokenUrl,
		sapAiCoreBaseUrl: protoConfig.sapAiCoreBaseUrl,
		openRouterBaseUrl: protoConfig.openRouterBaseUrl,
		xaiBaseUrl: protoConfig.xaiBaseUrl,
>>>>>>> d9aa0629
	}
}<|MERGE_RESOLUTION|>--- conflicted
+++ resolved
@@ -234,13 +234,10 @@
 			return ProtoApiProvider.SAMBANOVA
 		case "cerebras":
 			return ProtoApiProvider.CEREBRAS
-<<<<<<< HEAD
+		case "sapaicore":
+			return ProtoApiProvider.SAPAICORE
 		case "mify":
 			return ProtoApiProvider.MIFY
-=======
-		case "sapaicore":
-			return ProtoApiProvider.SAPAICORE
->>>>>>> d9aa0629
 		default:
 			return ProtoApiProvider.ANTHROPIC
 	}
@@ -297,13 +294,10 @@
 			return "sambanova"
 		case ProtoApiProvider.CEREBRAS:
 			return "cerebras"
-<<<<<<< HEAD
+		case ProtoApiProvider.SAPAICORE:
+			return "sapaicore"
 		case ProtoApiProvider.MIFY:
 			return "mify"
-=======
-		case ProtoApiProvider.SAPAICORE:
-			return "sapaicore"
->>>>>>> d9aa0629
 		default:
 			return "anthropic"
 	}
@@ -381,12 +375,6 @@
 		requestTimeoutMs: config.requestTimeoutMs,
 		apiProvider: config.apiProvider ? convertApiProviderToProto(config.apiProvider) : undefined,
 		favoritedModelIds: config.favoritedModelIds || [],
-<<<<<<< HEAD
-		mifyApiKey: config.mifyApiKey,
-		mifyBaseUrl: config.mifyBaseUrl,
-		mifyModelId: config.mifyModelId,
-		mifyModelInfo: convertOpenAiCompatibleModelInfoToProto(config.mifyModelInfo),
-=======
 		sapAiCoreClientId: config.sapAiCoreClientId,
 		sapAiCoreClientSecret: config.sapAiCoreClientSecret,
 		sapAiResourceGroup: config.sapAiResourceGroup,
@@ -394,7 +382,10 @@
 		sapAiCoreBaseUrl: config.sapAiCoreBaseUrl,
 		openRouterBaseUrl: config.openRouterBaseUrl,
 		xaiBaseUrl: config.xaiBaseUrl,
->>>>>>> d9aa0629
+		mifyApiKey: config.mifyApiKey,
+		mifyBaseUrl: config.mifyBaseUrl,
+		mifyModelId: config.mifyModelId,
+		mifyModelInfo: convertOpenAiCompatibleModelInfoToProto(config.mifyModelInfo),
 	}
 }
 
@@ -470,12 +461,6 @@
 		requestTimeoutMs: protoConfig.requestTimeoutMs,
 		apiProvider: protoConfig.apiProvider !== undefined ? convertProtoToApiProvider(protoConfig.apiProvider) : undefined,
 		favoritedModelIds: protoConfig.favoritedModelIds.length > 0 ? protoConfig.favoritedModelIds : undefined,
-<<<<<<< HEAD
-		mifyApiKey: protoConfig.mifyApiKey,
-		mifyBaseUrl: protoConfig.mifyBaseUrl,
-		mifyModelId: protoConfig.mifyModelId,
-		mifyModelInfo: convertProtoToOpenAiCompatibleModelInfo(protoConfig.mifyModelInfo),
-=======
 		sapAiCoreClientId: protoConfig.sapAiCoreClientId,
 		sapAiCoreClientSecret: protoConfig.sapAiCoreClientSecret,
 		sapAiResourceGroup: protoConfig.sapAiResourceGroup,
@@ -483,6 +468,9 @@
 		sapAiCoreBaseUrl: protoConfig.sapAiCoreBaseUrl,
 		openRouterBaseUrl: protoConfig.openRouterBaseUrl,
 		xaiBaseUrl: protoConfig.xaiBaseUrl,
->>>>>>> d9aa0629
+		mifyApiKey: protoConfig.mifyApiKey,
+		mifyBaseUrl: protoConfig.mifyBaseUrl,
+		mifyModelId: protoConfig.mifyModelId,
+		mifyModelInfo: convertProtoToOpenAiCompatibleModelInfo(protoConfig.mifyModelInfo),
 	}
 }