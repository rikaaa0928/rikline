import { ApiConfiguration, ApiProvider, BedrockModelId } from "@shared/api"
import { ApiConfiguration as ProtoApiConfiguration } from "@shared/proto/cline/state"

/**
 * Converts domain ApiConfiguration objects to proto ApiConfiguration objects
 */
export function convertApiConfigurationToProtoApiConfiguration(config: ApiConfiguration): ProtoApiConfiguration {
	return ProtoApiConfiguration.create({
		// Global configuration fields (not mode-specific)
		apiKey: config.apiKey,
		clineAccountId: config.clineAccountId,
		ulid: config.ulid,
		liteLlmBaseUrl: config.liteLlmBaseUrl,
		liteLlmApiKey: config.liteLlmApiKey,
		liteLlmUsePromptCache: config.liteLlmUsePromptCache,
		openaiHeaders: config.openAiHeaders ? JSON.stringify(config.openAiHeaders) : undefined,
		anthropicBaseUrl: config.anthropicBaseUrl,
		openrouterApiKey: config.openRouterApiKey,
		openrouterProviderSorting: config.openRouterProviderSorting,
		awsAccessKey: config.awsAccessKey,
		awsSecretKey: config.awsSecretKey,
		awsSessionToken: config.awsSessionToken,
		awsRegion: config.awsRegion,
		awsUseCrossRegionInference: config.awsUseCrossRegionInference,
		awsBedrockUsePromptCache: config.awsBedrockUsePromptCache,
		awsUseProfile: config.awsUseProfile,
		awsAuthentication: config.awsAuthentication,
		awsProfile: config.awsProfile,
		awsBedrockApiKey: config.awsBedrockApiKey,
		awsBedrockEndpoint: config.awsBedrockEndpoint,
		claudeCodePath: config.claudeCodePath,
		vertexProjectId: config.vertexProjectId,
		vertexRegion: config.vertexRegion,
<<<<<<< HEAD
		vertexBaseUrl: config.vertexBaseUrl,
		vertexCredentialsPath: config.vertexCredentialsPath,

		// Base URLs and endpoints
=======
>>>>>>> 2ec21eda
		openaiBaseUrl: config.openAiBaseUrl,
		openaiApiKey: config.openAiApiKey,
		ollamaBaseUrl: config.ollamaBaseUrl,
		ollamaApiKey: config.ollamaApiKey,
		ollamaApiOptionsCtxNum: config.ollamaApiOptionsCtxNum,
		lmStudioBaseUrl: config.lmStudioBaseUrl,
		geminiApiKey: config.geminiApiKey,
		geminiBaseUrl: config.geminiBaseUrl,
		openaiNativeApiKey: config.openAiNativeApiKey,
		deepSeekApiKey: config.deepSeekApiKey,
		requestyApiKey: config.requestyApiKey,
		togetherApiKey: config.togetherApiKey,
		fireworksApiKey: config.fireworksApiKey,
		fireworksModelMaxCompletionTokens: config.fireworksModelMaxCompletionTokens
			? Number(config.fireworksModelMaxCompletionTokens)
			: undefined,
		fireworksModelMaxTokens: config.fireworksModelMaxTokens ? Number(config.fireworksModelMaxTokens) : undefined,
		qwenApiKey: config.qwenApiKey,
		doubaoApiKey: config.doubaoApiKey,
		mistralApiKey: config.mistralApiKey,
		moonshotApiKey: config.moonshotApiKey,
		azureApiVersion: config.azureApiVersion,
		qwenApiLine: config.qwenApiLine,
<<<<<<< HEAD

		// Moonshot specific
		moonshotApiLine: config.moonshotApiLine,

		// OpenRouter specific
		openrouterProviderSorting: config.openRouterProviderSorting,
		openRouterBaseUrl: config.openRouterBaseUrl,

		// SAP AI Core specific
=======
		nebiusApiKey: config.nebiusApiKey,
		asksageApiUrl: config.asksageApiUrl,
		asksageApiKey: config.asksageApiKey,
		xaiApiKey: config.xaiApiKey,
		sambanovaApiKey: config.sambanovaApiKey,
		cerebrasApiKey: config.cerebrasApiKey,
		requestTimeoutMs: config.requestTimeoutMs ? Number(config.requestTimeoutMs) : undefined,
>>>>>>> 2ec21eda
		sapAiCoreClientId: config.sapAiCoreClientId,
		sapAiCoreClientSecret: config.sapAiCoreClientSecret,
		sapAiResourceGroup: config.sapAiResourceGroup,
		sapAiCoreTokenUrl: config.sapAiCoreTokenUrl,
		sapAiCoreBaseUrl: config.sapAiCoreBaseUrl,

		// Plan mode configurations
		planModeApiProvider: config.planModeApiProvider,
		planModeApiModelId: config.planModeApiModelId,
		planModeThinkingBudgetTokens: config.planModeThinkingBudgetTokens
			? Number(config.planModeThinkingBudgetTokens)
			: undefined,
		planModeReasoningEffort: config.planModeReasoningEffort,
		planModeVscodeLmModelSelector: config.planModeVsCodeLmModelSelector
			? JSON.stringify(config.planModeVsCodeLmModelSelector)
			: undefined,
		planModeAwsBedrockCustomSelected: config.planModeAwsBedrockCustomSelected,
		planModeAwsBedrockCustomModelBaseId: config.planModeAwsBedrockCustomModelBaseId,
		planModeOpenrouterModelId: config.planModeOpenRouterModelId,
		planModeOpenrouterModelInfo: config.planModeOpenRouterModelInfo
			? JSON.stringify(config.planModeOpenRouterModelInfo)
			: undefined,
		planModeOpenaiModelId: config.planModeOpenAiModelId,
		planModeOpenaiModelInfo: config.planModeOpenAiModelInfo ? JSON.stringify(config.planModeOpenAiModelInfo) : undefined,
		planModeOllamaModelId: config.planModeOllamaModelId,
		planModeLmStudioModelId: config.planModeLmStudioModelId,
		planModeLiteLlmModelId: config.planModeLiteLlmModelId,
		planModeLiteLlmModelInfo: config.planModeLiteLlmModelInfo ? JSON.stringify(config.planModeLiteLlmModelInfo) : undefined,
		planModeRequestyModelId: config.planModeRequestyModelId,
		planModeRequestyModelInfo: config.planModeRequestyModelInfo
			? JSON.stringify(config.planModeRequestyModelInfo)
			: undefined,
		planModeTogetherModelId: config.planModeTogetherModelId,
		planModeFireworksModelId: config.planModeFireworksModelId,
		planModeSapAiCoreModelId: config.planModeSapAiCoreModelId,

		// Act mode configurations
		actModeApiProvider: config.actModeApiProvider,
		actModeApiModelId: config.actModeApiModelId,
		actModeThinkingBudgetTokens: config.actModeThinkingBudgetTokens ? Number(config.actModeThinkingBudgetTokens) : undefined,
		actModeReasoningEffort: config.actModeReasoningEffort,
		actModeVscodeLmModelSelector: config.actModeVsCodeLmModelSelector
			? JSON.stringify(config.actModeVsCodeLmModelSelector)
			: undefined,
		actModeAwsBedrockCustomSelected: config.actModeAwsBedrockCustomSelected,
		actModeAwsBedrockCustomModelBaseId: config.actModeAwsBedrockCustomModelBaseId,
		actModeOpenrouterModelId: config.actModeOpenRouterModelId,
		actModeOpenrouterModelInfo: config.actModeOpenRouterModelInfo
			? JSON.stringify(config.actModeOpenRouterModelInfo)
			: undefined,
		actModeOpenaiModelId: config.actModeOpenAiModelId,
		actModeOpenaiModelInfo: config.actModeOpenAiModelInfo ? JSON.stringify(config.actModeOpenAiModelInfo) : undefined,
		actModeOllamaModelId: config.actModeOllamaModelId,
		actModeLmStudioModelId: config.actModeLmStudioModelId,
		actModeLiteLlmModelId: config.actModeLiteLlmModelId,
		actModeLiteLlmModelInfo: config.actModeLiteLlmModelInfo ? JSON.stringify(config.actModeLiteLlmModelInfo) : undefined,
		actModeRequestyModelId: config.actModeRequestyModelId,
		actModeRequestyModelInfo: config.actModeRequestyModelInfo ? JSON.stringify(config.actModeRequestyModelInfo) : undefined,
		actModeTogetherModelId: config.actModeTogetherModelId,
		actModeFireworksModelId: config.actModeFireworksModelId,
		actModeSapAiCoreModelId: config.actModeSapAiCoreModelId,

		// Favorited model IDs
		favoritedModelIds: config.favoritedModelIds || [],

		// xai specific
		xaiBaseUrl: config.xaiApiKey,
	})
}

/**
 * Converts proto ApiConfiguration objects to domain ApiConfiguration objects
 */
export function convertProtoApiConfigurationToApiConfiguration(protoConfig: ProtoApiConfiguration): ApiConfiguration {
	const config: ApiConfiguration = {
		// Global configuration fields (not mode-specific)
		apiKey: protoConfig.apiKey,
		clineAccountId: protoConfig.clineAccountId,
		ulid: protoConfig.ulid,
		liteLlmBaseUrl: protoConfig.liteLlmBaseUrl,
		liteLlmApiKey: protoConfig.liteLlmApiKey,
		liteLlmUsePromptCache: protoConfig.liteLlmUsePromptCache,
		anthropicBaseUrl: protoConfig.anthropicBaseUrl,
		openRouterApiKey: protoConfig.openrouterApiKey,
		openRouterProviderSorting: protoConfig.openrouterProviderSorting,
		awsAccessKey: protoConfig.awsAccessKey,
		awsSecretKey: protoConfig.awsSecretKey,
		awsSessionToken: protoConfig.awsSessionToken,
		awsRegion: protoConfig.awsRegion,
		awsUseCrossRegionInference: protoConfig.awsUseCrossRegionInference,
		awsBedrockUsePromptCache: protoConfig.awsBedrockUsePromptCache,
		awsUseProfile: protoConfig.awsUseProfile,
		awsProfile: protoConfig.awsProfile,
		awsAuthentication: protoConfig.awsAuthentication,
		awsBedrockApiKey: protoConfig.awsBedrockApiKey,
		awsBedrockEndpoint: protoConfig.awsBedrockEndpoint,
		claudeCodePath: protoConfig.claudeCodePath,
		vertexProjectId: protoConfig.vertexProjectId,
		vertexRegion: protoConfig.vertexRegion,
<<<<<<< HEAD
		vertexBaseUrl: protoConfig.vertexBaseUrl,
		vertexCredentialsPath: protoConfig.vertexCredentialsPath,

		// Base URLs and endpoints
=======
>>>>>>> 2ec21eda
		openAiBaseUrl: protoConfig.openaiBaseUrl,
		openAiApiKey: protoConfig.openaiApiKey,
		ollamaBaseUrl: protoConfig.ollamaBaseUrl,
		ollamaApiKey: protoConfig.ollamaApiKey,
		ollamaApiOptionsCtxNum: protoConfig.ollamaApiOptionsCtxNum,
		lmStudioBaseUrl: protoConfig.lmStudioBaseUrl,
		geminiApiKey: protoConfig.geminiApiKey,
		geminiBaseUrl: protoConfig.geminiBaseUrl,
		openAiNativeApiKey: protoConfig.openaiNativeApiKey,
		deepSeekApiKey: protoConfig.deepSeekApiKey,
		requestyApiKey: protoConfig.requestyApiKey,
		togetherApiKey: protoConfig.togetherApiKey,
		fireworksApiKey: protoConfig.fireworksApiKey,
		fireworksModelMaxCompletionTokens: protoConfig.fireworksModelMaxCompletionTokens
			? Number(protoConfig.fireworksModelMaxCompletionTokens)
			: undefined,
		fireworksModelMaxTokens: protoConfig.fireworksModelMaxTokens ? Number(protoConfig.fireworksModelMaxTokens) : undefined,
		qwenApiKey: protoConfig.qwenApiKey,
		doubaoApiKey: protoConfig.doubaoApiKey,
		mistralApiKey: protoConfig.mistralApiKey,
		moonshotApiKey: protoConfig.moonshotApiKey,
		azureApiVersion: protoConfig.azureApiVersion,
		qwenApiLine: protoConfig.qwenApiLine,
		nebiusApiKey: protoConfig.nebiusApiKey,
		asksageApiUrl: protoConfig.asksageApiUrl,
		asksageApiKey: protoConfig.asksageApiKey,
		xaiApiKey: protoConfig.xaiApiKey,
		sambanovaApiKey: protoConfig.sambanovaApiKey,
		cerebrasApiKey: protoConfig.cerebrasApiKey,
		requestTimeoutMs: protoConfig.requestTimeoutMs ? Number(protoConfig.requestTimeoutMs) : undefined,
		sapAiCoreClientId: protoConfig.sapAiCoreClientId,
		sapAiCoreClientSecret: protoConfig.sapAiCoreClientSecret,
		sapAiResourceGroup: protoConfig.sapAiResourceGroup,
		sapAiCoreTokenUrl: protoConfig.sapAiCoreTokenUrl,
		sapAiCoreBaseUrl: protoConfig.sapAiCoreBaseUrl,

		// Plan mode configurations
		planModeApiProvider: protoConfig.planModeApiProvider as ApiProvider,
		planModeApiModelId: protoConfig.planModeApiModelId,
		planModeThinkingBudgetTokens: protoConfig.planModeThinkingBudgetTokens
			? Number(protoConfig.planModeThinkingBudgetTokens)
			: undefined,
		planModeReasoningEffort: protoConfig.planModeReasoningEffort,
		planModeAwsBedrockCustomSelected: protoConfig.planModeAwsBedrockCustomSelected,
		planModeAwsBedrockCustomModelBaseId: protoConfig.planModeAwsBedrockCustomModelBaseId as BedrockModelId | undefined,
		planModeOpenRouterModelId: protoConfig.planModeOpenrouterModelId,
		planModeOpenAiModelId: protoConfig.planModeOpenaiModelId,
		planModeOllamaModelId: protoConfig.planModeOllamaModelId,
		planModeLmStudioModelId: protoConfig.planModeLmStudioModelId,
		planModeLiteLlmModelId: protoConfig.planModeLiteLlmModelId,
		planModeRequestyModelId: protoConfig.planModeRequestyModelId,
		planModeTogetherModelId: protoConfig.planModeTogetherModelId,
		planModeFireworksModelId: protoConfig.planModeFireworksModelId,
		planModeSapAiCoreModelId: protoConfig.planModeSapAiCoreModelId,

		// Act mode configurations
		actModeApiProvider: protoConfig.actModeApiProvider as ApiProvider,
		actModeApiModelId: protoConfig.actModeApiModelId,
		actModeThinkingBudgetTokens: protoConfig.actModeThinkingBudgetTokens
			? Number(protoConfig.actModeThinkingBudgetTokens)
			: undefined,
		actModeReasoningEffort: protoConfig.actModeReasoningEffort,
		actModeAwsBedrockCustomSelected: protoConfig.actModeAwsBedrockCustomSelected,
		actModeAwsBedrockCustomModelBaseId: protoConfig.actModeAwsBedrockCustomModelBaseId as BedrockModelId | undefined,
		actModeOpenRouterModelId: protoConfig.actModeOpenrouterModelId,
		actModeOpenAiModelId: protoConfig.actModeOpenaiModelId,
		actModeOllamaModelId: protoConfig.actModeOllamaModelId,
		actModeLmStudioModelId: protoConfig.actModeLmStudioModelId,
		actModeLiteLlmModelId: protoConfig.actModeLiteLlmModelId,
		actModeRequestyModelId: protoConfig.actModeRequestyModelId,
		actModeTogetherModelId: protoConfig.actModeTogetherModelId,
		actModeFireworksModelId: protoConfig.actModeFireworksModelId,
		actModeSapAiCoreModelId: protoConfig.actModeSapAiCoreModelId,

		// Favorited model IDs
		favoritedModelIds: protoConfig.favoritedModelIds || [],
	}

	// Handle complex JSON objects
	try {
		if (protoConfig.openaiHeaders) {
			config.openAiHeaders = JSON.parse(protoConfig.openaiHeaders)
		}
		if (protoConfig.planModeVscodeLmModelSelector) {
			config.planModeVsCodeLmModelSelector = JSON.parse(protoConfig.planModeVscodeLmModelSelector)
		}
		if (protoConfig.planModeOpenrouterModelInfo) {
			config.planModeOpenRouterModelInfo = JSON.parse(protoConfig.planModeOpenrouterModelInfo)
		}
		if (protoConfig.planModeOpenaiModelInfo) {
			config.planModeOpenAiModelInfo = JSON.parse(protoConfig.planModeOpenaiModelInfo)
		}
		if (protoConfig.planModeLiteLlmModelInfo) {
			config.planModeLiteLlmModelInfo = JSON.parse(protoConfig.planModeLiteLlmModelInfo)
		}
		if (protoConfig.planModeRequestyModelInfo) {
			config.planModeRequestyModelInfo = JSON.parse(protoConfig.planModeRequestyModelInfo)
		}
		if (protoConfig.actModeVscodeLmModelSelector) {
			config.actModeVsCodeLmModelSelector = JSON.parse(protoConfig.actModeVscodeLmModelSelector)
		}
		if (protoConfig.actModeOpenrouterModelInfo) {
			config.actModeOpenRouterModelInfo = JSON.parse(protoConfig.actModeOpenrouterModelInfo)
		}
		if (protoConfig.actModeOpenaiModelInfo) {
			config.actModeOpenAiModelInfo = JSON.parse(protoConfig.actModeOpenaiModelInfo)
		}
		if (protoConfig.actModeLiteLlmModelInfo) {
			config.actModeLiteLlmModelInfo = JSON.parse(protoConfig.actModeLiteLlmModelInfo)
		}
		if (protoConfig.actModeRequestyModelInfo) {
			config.actModeRequestyModelInfo = JSON.parse(protoConfig.actModeRequestyModelInfo)
		}
	} catch (error) {
		console.error("Failed to parse complex JSON objects in API configuration:", error)
	}

	return config
}<|MERGE_RESOLUTION|>--- conflicted
+++ resolved
@@ -17,6 +17,7 @@
 		anthropicBaseUrl: config.anthropicBaseUrl,
 		openrouterApiKey: config.openRouterApiKey,
 		openrouterProviderSorting: config.openRouterProviderSorting,
+		openRouterBaseUrl: config.openRouterBaseUrl,
 		awsAccessKey: config.awsAccessKey,
 		awsSecretKey: config.awsSecretKey,
 		awsSessionToken: config.awsSessionToken,
@@ -31,13 +32,8 @@
 		claudeCodePath: config.claudeCodePath,
 		vertexProjectId: config.vertexProjectId,
 		vertexRegion: config.vertexRegion,
-<<<<<<< HEAD
 		vertexBaseUrl: config.vertexBaseUrl,
 		vertexCredentialsPath: config.vertexCredentialsPath,
-
-		// Base URLs and endpoints
-=======
->>>>>>> 2ec21eda
 		openaiBaseUrl: config.openAiBaseUrl,
 		openaiApiKey: config.openAiApiKey,
 		ollamaBaseUrl: config.ollamaBaseUrl,
@@ -61,17 +57,6 @@
 		moonshotApiKey: config.moonshotApiKey,
 		azureApiVersion: config.azureApiVersion,
 		qwenApiLine: config.qwenApiLine,
-<<<<<<< HEAD
-
-		// Moonshot specific
-		moonshotApiLine: config.moonshotApiLine,
-
-		// OpenRouter specific
-		openrouterProviderSorting: config.openRouterProviderSorting,
-		openRouterBaseUrl: config.openRouterBaseUrl,
-
-		// SAP AI Core specific
-=======
 		nebiusApiKey: config.nebiusApiKey,
 		asksageApiUrl: config.asksageApiUrl,
 		asksageApiKey: config.asksageApiKey,
@@ -79,7 +64,6 @@
 		sambanovaApiKey: config.sambanovaApiKey,
 		cerebrasApiKey: config.cerebrasApiKey,
 		requestTimeoutMs: config.requestTimeoutMs ? Number(config.requestTimeoutMs) : undefined,
->>>>>>> 2ec21eda
 		sapAiCoreClientId: config.sapAiCoreClientId,
 		sapAiCoreClientSecret: config.sapAiCoreClientSecret,
 		sapAiResourceGroup: config.sapAiResourceGroup,
@@ -179,13 +163,8 @@
 		claudeCodePath: protoConfig.claudeCodePath,
 		vertexProjectId: protoConfig.vertexProjectId,
 		vertexRegion: protoConfig.vertexRegion,
-<<<<<<< HEAD
 		vertexBaseUrl: protoConfig.vertexBaseUrl,
 		vertexCredentialsPath: protoConfig.vertexCredentialsPath,
-
-		// Base URLs and endpoints
-=======
->>>>>>> 2ec21eda
 		openAiBaseUrl: protoConfig.openaiBaseUrl,
 		openAiApiKey: protoConfig.openaiApiKey,
 		ollamaBaseUrl: protoConfig.ollamaBaseUrl,
