--- conflicted
+++ resolved
@@ -89,12 +89,7 @@
 	asksageApiUrl?: string
 	asksageApiKey?: string
 	xaiApiKey?: string
-<<<<<<< HEAD
 	xaiBaseUrl?: string
-	thinkingBudgetTokens?: number
-	reasoningEffort?: string
-=======
->>>>>>> 2ec21eda
 	sambanovaApiKey?: string
 	cerebrasApiKey?: string
 	groqApiKey?: string
