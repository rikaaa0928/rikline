import type { LanguageModelChatSelector } from "../api/providers/types"

export type ApiProvider =
	| "anthropic"
	| "openrouter"
	| "bedrock"
	| "vertex"
	| "openai"
	| "ollama"
	| "lmstudio"
	| "gemini"
	| "openai-native"
	| "requesty"
	| "together"
	| "deepseek"
	| "qwen"
	| "doubao"
	| "mistral"
	| "vscode-lm"
	| "cline"
	| "litellm"
	| "nebius"
	| "fireworks"
	| "asksage"
	| "xai"
	| "sambanova"
	| "cerebras"
<<<<<<< HEAD
	| "mify"
=======
	| "sapaicore"
>>>>>>> d9aa0629

export interface ApiHandlerOptions {
	apiModelId?: string
	apiKey?: string // anthropic
	clineApiKey?: string
	taskId?: string // Used to identify the task in API requests
	liteLlmBaseUrl?: string
	liteLlmModelId?: string
	liteLlmApiKey?: string
	liteLlmUsePromptCache?: boolean
	openAiHeaders?: Record<string, string> // Custom headers for OpenAI requests
	liteLlmModelInfo?: LiteLLMModelInfo
	anthropicBaseUrl?: string
	openRouterApiKey?: string
	openRouterModelId?: string
	openRouterModelInfo?: ModelInfo
	openRouterProviderSorting?: string
	openRouterBaseUrl?: string
	awsAccessKey?: string
	awsSecretKey?: string
	awsSessionToken?: string
	awsRegion?: string
	awsUseCrossRegionInference?: boolean
	awsBedrockUsePromptCache?: boolean
	awsUseProfile?: boolean
	awsProfile?: string
	awsBedrockEndpoint?: string
	awsBedrockCustomSelected?: boolean
	awsBedrockCustomModelBaseId?: BedrockModelId
	vertexProjectId?: string
	vertexRegion?: string
	vertexBaseUrl?: string // 添加 Vertex Base URL
	vertexCredentialsPath?: string // 添加 Vertex 凭证路径
	openAiBaseUrl?: string
	openAiApiKey?: string
	openAiModelId?: string
	openAiModelInfo?: OpenAiCompatibleModelInfo
	ollamaModelId?: string
	ollamaBaseUrl?: string
	ollamaApiOptionsCtxNum?: string
	lmStudioModelId?: string
	lmStudioBaseUrl?: string
	geminiApiKey?: string
	geminiBaseUrl?: string
	openAiNativeApiKey?: string
	deepSeekApiKey?: string
	requestyApiKey?: string
	requestyModelId?: string
	requestyModelInfo?: ModelInfo
	togetherApiKey?: string
	togetherModelId?: string
	fireworksApiKey?: string
	fireworksModelId?: string
	fireworksModelMaxCompletionTokens?: number
	fireworksModelMaxTokens?: number
	qwenApiKey?: string
	doubaoApiKey?: string
	mistralApiKey?: string
	azureApiVersion?: string
	vsCodeLmModelSelector?: LanguageModelChatSelector
	qwenApiLine?: string
	nebiusApiKey?: string
	asksageApiUrl?: string
	asksageApiKey?: string
	xaiApiKey?: string
	xaiBaseUrl?: string
	mifyApiKey?: string
	mifyBaseUrl?: string
	mifyModelId?: string
	mifyModelInfo?: OpenAiCompatibleModelInfo
	thinkingBudgetTokens?: number
	reasoningEffort?: string
	sambanovaApiKey?: string
	cerebrasApiKey?: string
	requestTimeoutMs?: number
	sapAiCoreClientId?: string
	sapAiCoreClientSecret?: string
	sapAiResourceGroup?: string
	sapAiCoreTokenUrl?: string
	sapAiCoreBaseUrl?: string
	sapAiCoreModelId?: string
	onRetryAttempt?: (attempt: number, maxRetries: number, delay: number, error: any) => void
}

export type ApiConfiguration = ApiHandlerOptions & {
	apiProvider?: ApiProvider
	favoritedModelIds?: string[]
}

// Models

interface PriceTier {
	tokenLimit: number // Upper limit (inclusive) of *input* tokens for this price. Use Infinity for the highest tier.
	price: number // Price per million tokens for this tier.
}

export interface ModelInfo {
	maxTokens?: number
	contextWindow?: number
	supportsImages?: boolean
	supportsPromptCache: boolean // this value is hardcoded for now
	inputPrice?: number // Keep for non-tiered input models
	outputPrice?: number // Keep for non-tiered output models
	thinkingConfig?: {
		maxBudget?: number // Max allowed thinking budget tokens
		outputPrice?: number // Output price per million tokens when budget > 0
		outputPriceTiers?: PriceTier[] // Optional: Tiered output price when budget > 0
	}
	supportsGlobalEndpoint?: boolean // Whether the model supports a global endpoint with Vertex AI
	cacheWritesPrice?: number
	cacheReadsPrice?: number
	description?: string
	tiers?: {
		contextWindow: number
		inputPrice?: number
		outputPrice?: number
		cacheWritesPrice?: number
		cacheReadsPrice?: number
	}[]
}

export interface OpenAiCompatibleModelInfo extends ModelInfo {
	temperature?: number
	isR1FormatRequired?: boolean
}

// Anthropic
// https://docs.anthropic.com/en/docs/about-claude/models // prices updated 2025-01-02
export type AnthropicModelId = keyof typeof anthropicModels
export const anthropicDefaultModelId: AnthropicModelId = "claude-sonnet-4-20250514"
export const anthropicModels = {
	"claude-sonnet-4-20250514": {
		maxTokens: 8192,
		contextWindow: 200_000,
		supportsImages: true,

		supportsPromptCache: true,
		inputPrice: 3.0,
		outputPrice: 15.0,
		cacheWritesPrice: 3.75,
		cacheReadsPrice: 0.3,
	},
	"claude-opus-4-20250514": {
		maxTokens: 8192,
		contextWindow: 200_000,
		supportsImages: true,
		supportsPromptCache: true,
		inputPrice: 15.0,
		outputPrice: 75.0,
		cacheWritesPrice: 18.75,
		cacheReadsPrice: 1.5,
	},
	"claude-3-7-sonnet-20250219": {
		maxTokens: 8192,
		contextWindow: 200_000,
		supportsImages: true,

		supportsPromptCache: true,
		inputPrice: 3.0,
		outputPrice: 15.0,
		cacheWritesPrice: 3.75,
		cacheReadsPrice: 0.3,
	},
	"claude-3-5-sonnet-20241022": {
		maxTokens: 8192,
		contextWindow: 200_000,
		supportsImages: true,

		supportsPromptCache: true,
		inputPrice: 3.0, // $3 per million input tokens
		outputPrice: 15.0, // $15 per million output tokens
		cacheWritesPrice: 3.75, // $3.75 per million tokens
		cacheReadsPrice: 0.3, // $0.30 per million tokens
	},
	"claude-3-5-haiku-20241022": {
		maxTokens: 8192,
		contextWindow: 200_000,
		supportsImages: false,
		supportsPromptCache: true,
		inputPrice: 0.8,
		outputPrice: 4.0,
		cacheWritesPrice: 1.0,
		cacheReadsPrice: 0.08,
	},
	"claude-3-opus-20240229": {
		maxTokens: 4096,
		contextWindow: 200_000,
		supportsImages: true,
		supportsPromptCache: true,
		inputPrice: 15.0,
		outputPrice: 75.0,
		cacheWritesPrice: 18.75,
		cacheReadsPrice: 1.5,
	},
	"claude-3-haiku-20240307": {
		maxTokens: 4096,
		contextWindow: 200_000,
		supportsImages: true,
		supportsPromptCache: true,
		inputPrice: 0.25,
		outputPrice: 1.25,
		cacheWritesPrice: 0.3,
		cacheReadsPrice: 0.03,
	},
} as const satisfies Record<string, ModelInfo> // as const assertion makes the object deeply readonly

// AWS Bedrock
// https://docs.aws.amazon.com/bedrock/latest/userguide/conversation-inference.html
export type BedrockModelId = keyof typeof bedrockModels
export const bedrockDefaultModelId: BedrockModelId = "anthropic.claude-sonnet-4-20250514-v1:0"
export const bedrockModels = {
	"anthropic.claude-sonnet-4-20250514-v1:0": {
		maxTokens: 8192,
		contextWindow: 200_000,
		supportsImages: true,
		supportsPromptCache: true,
		inputPrice: 3.0,
		outputPrice: 15.0,
		cacheWritesPrice: 3.75,
		cacheReadsPrice: 0.3,
	},
	"anthropic.claude-opus-4-20250514-v1:0": {
		maxTokens: 8192,
		contextWindow: 200_000,
		supportsImages: true,
		supportsPromptCache: true,
		inputPrice: 15.0,
		outputPrice: 75.0,
		cacheWritesPrice: 18.75,
		cacheReadsPrice: 1.5,
	},
	"amazon.nova-premier-v1:0": {
		maxTokens: 10_000,
		contextWindow: 1_000_000,
		supportsImages: true,

		supportsPromptCache: false,
		inputPrice: 2.5,
		outputPrice: 12.5,
	},
	"amazon.nova-pro-v1:0": {
		maxTokens: 5000,
		contextWindow: 300_000,
		supportsImages: true,

		supportsPromptCache: true,
		inputPrice: 0.8,
		outputPrice: 3.2,
		// cacheWritesPrice: 3.2, // not written
		cacheReadsPrice: 0.2,
	},
	"amazon.nova-lite-v1:0": {
		maxTokens: 5000,
		contextWindow: 300_000,
		supportsImages: true,

		supportsPromptCache: true,
		inputPrice: 0.06,
		outputPrice: 0.24,
		// cacheWritesPrice: 0.24, // not written
		cacheReadsPrice: 0.015,
	},
	"amazon.nova-micro-v1:0": {
		maxTokens: 5000,
		contextWindow: 128_000,
		supportsImages: false,

		supportsPromptCache: true,
		inputPrice: 0.035,
		outputPrice: 0.14,
		// cacheWritesPrice: 0.14, // not written
		cacheReadsPrice: 0.00875,
	},
	"anthropic.claude-3-7-sonnet-20250219-v1:0": {
		maxTokens: 8192,
		contextWindow: 200_000,
		supportsImages: true,

		supportsPromptCache: true,
		inputPrice: 3.0,
		outputPrice: 15.0,
		cacheWritesPrice: 3.75,
		cacheReadsPrice: 0.3,
	},
	"anthropic.claude-3-5-sonnet-20241022-v2:0": {
		maxTokens: 8192,
		contextWindow: 200_000,
		supportsImages: true,

		supportsPromptCache: true,
		inputPrice: 3.0,
		outputPrice: 15.0,
		cacheWritesPrice: 3.75,
		cacheReadsPrice: 0.3,
	},
	"anthropic.claude-3-5-haiku-20241022-v1:0": {
		maxTokens: 8192,
		contextWindow: 200_000,
		supportsImages: true,
		supportsPromptCache: true,
		inputPrice: 0.8,
		outputPrice: 4.0,
		cacheWritesPrice: 1.0,
		cacheReadsPrice: 0.08,
	},
	"anthropic.claude-3-5-sonnet-20240620-v1:0": {
		maxTokens: 8192,
		contextWindow: 200_000,
		supportsImages: true,
		supportsPromptCache: false,
		inputPrice: 3.0,
		outputPrice: 15.0,
	},
	"anthropic.claude-3-opus-20240229-v1:0": {
		maxTokens: 4096,
		contextWindow: 200_000,
		supportsImages: true,
		supportsPromptCache: false,
		inputPrice: 15.0,
		outputPrice: 75.0,
	},
	"anthropic.claude-3-sonnet-20240229-v1:0": {
		maxTokens: 4096,
		contextWindow: 200_000,
		supportsImages: true,
		supportsPromptCache: false,
		inputPrice: 3.0,
		outputPrice: 15.0,
	},
	"anthropic.claude-3-haiku-20240307-v1:0": {
		maxTokens: 4096,
		contextWindow: 200_000,
		supportsImages: true,
		supportsPromptCache: false,
		inputPrice: 0.25,
		outputPrice: 1.25,
	},
	"deepseek.r1-v1:0": {
		maxTokens: 8_000,
		contextWindow: 64_000,
		supportsImages: false,
		supportsPromptCache: false,
		inputPrice: 1.35,
		outputPrice: 5.4,
	},
} as const satisfies Record<string, ModelInfo>

// OpenRouter
// https://openrouter.ai/models?order=newest&supported_parameters=tools
export const openRouterDefaultModelId = "anthropic/claude-3.7-sonnet" // will always exist in openRouterModels
export const openRouterDefaultModelInfo: ModelInfo = {
	maxTokens: 8192,
	contextWindow: 200_000,
	supportsImages: true,

	supportsPromptCache: true,
	inputPrice: 3.0,
	outputPrice: 15.0,
	cacheWritesPrice: 3.75,
	cacheReadsPrice: 0.3,
	description:
		"Claude 3.7 Sonnet is an advanced large language model with improved reasoning, coding, and problem-solving capabilities. It introduces a hybrid reasoning approach, allowing users to choose between rapid responses and extended, step-by-step processing for complex tasks. The model demonstrates notable improvements in coding, particularly in front-end development and full-stack updates, and excels in agentic workflows, where it can autonomously navigate multi-step processes. \n\nClaude 3.7 Sonnet maintains performance parity with its predecessor in standard mode while offering an extended reasoning mode for enhanced accuracy in math, coding, and instruction-following tasks.\n\nRead more at the [blog post here](https://www.anthropic.com/news/claude-3-7-sonnet)",
}
// Vertex AI
// https://cloud.google.com/vertex-ai/generative-ai/docs/partner-models/use-claude
// https://cloud.google.com/vertex-ai/generative-ai/pricing#partner-models
export type VertexModelId = keyof typeof vertexModels
export const vertexDefaultModelId: VertexModelId = "claude-sonnet-4@20250514"
export const vertexModels = {
	"claude-sonnet-4@20250514": {
		maxTokens: 8192,
		contextWindow: 200_000,
		supportsImages: true,
		supportsPromptCache: true,
		inputPrice: 3.0,
		outputPrice: 15.0,
		cacheWritesPrice: 3.75,
		cacheReadsPrice: 0.3,
	},
	"claude-opus-4@20250514": {
		maxTokens: 8192,
		contextWindow: 200_000,
		supportsImages: true,
		supportsPromptCache: true,
		inputPrice: 15.0,
		outputPrice: 75.0,
		cacheWritesPrice: 18.75,
		cacheReadsPrice: 1.5,
	},
	"claude-3-7-sonnet@20250219": {
		maxTokens: 8192,
		contextWindow: 200_000,
		supportsImages: true,
		supportsPromptCache: true,
		inputPrice: 3.0,
		outputPrice: 15.0,
		cacheWritesPrice: 3.75,
		cacheReadsPrice: 0.3,
		thinkingConfig: {
			maxBudget: 64000,
			outputPrice: 15.0,
		},
	},
	"claude-3-5-sonnet-v2@20241022": {
		maxTokens: 8192,
		contextWindow: 200_000,
		supportsImages: true,

		supportsPromptCache: true,
		inputPrice: 3.0,
		outputPrice: 15.0,
		cacheWritesPrice: 3.75,
		cacheReadsPrice: 0.3,
	},
	"claude-3-5-sonnet@20240620": {
		maxTokens: 8192,
		contextWindow: 200_000,
		supportsImages: true,
		supportsPromptCache: true,
		inputPrice: 3.0,
		outputPrice: 15.0,
		cacheWritesPrice: 3.75,
		cacheReadsPrice: 0.3,
	},
	"claude-3-5-haiku@20241022": {
		maxTokens: 8192,
		contextWindow: 200_000,
		supportsImages: false,
		supportsPromptCache: true,
		inputPrice: 1.0,
		outputPrice: 5.0,
		cacheWritesPrice: 1.25,
		cacheReadsPrice: 0.1,
	},
	"claude-3-opus@20240229": {
		maxTokens: 4096,
		contextWindow: 200_000,
		supportsImages: true,
		supportsPromptCache: true,
		inputPrice: 15.0,
		outputPrice: 75.0,
		cacheWritesPrice: 18.75,
		cacheReadsPrice: 1.5,
	},
	"claude-3-haiku@20240307": {
		maxTokens: 4096,
		contextWindow: 200_000,
		supportsImages: true,
		supportsPromptCache: true,
		inputPrice: 0.25,
		outputPrice: 1.25,
		cacheWritesPrice: 0.3,
		cacheReadsPrice: 0.03,
	},
	"mistral-large-2411": {
		maxTokens: 128_000,
		contextWindow: 128_000,
		supportsImages: false,
		supportsPromptCache: false,
		inputPrice: 2.0,
		outputPrice: 6.0,
	},
	"mistral-small-2503": {
		maxTokens: 128_000,
		contextWindow: 128_000,
		supportsImages: true,
		supportsPromptCache: false,
		inputPrice: 0.1,
		outputPrice: 0.3,
	},
	"codestral-2501": {
		maxTokens: 256_000,
		contextWindow: 256_000,
		supportsImages: false,
		supportsPromptCache: false,
		inputPrice: 0.3,
		outputPrice: 0.9,
	},
	"llama-4-maverick-17b-128e-instruct-maas": {
		maxTokens: 128_000,
		contextWindow: 1_048_576,
		supportsImages: true,
		supportsPromptCache: false,
		inputPrice: 0.35,
		outputPrice: 1.15,
	},
	"llama-4-scout-17b-16e-instruct-maas": {
		maxTokens: 1_000_000,
		contextWindow: 10_485_760,
		supportsImages: true,
		supportsPromptCache: false,
		inputPrice: 0.25,
		outputPrice: 0.7,
	},
	"gemini-2.0-flash-001": {
		maxTokens: 8192,
		contextWindow: 1_048_576,
		supportsImages: true,
		supportsPromptCache: true,
		supportsGlobalEndpoint: true,
		inputPrice: 0.15,
		outputPrice: 0.6,
		cacheWritesPrice: 1.0,
		cacheReadsPrice: 0.025,
	},
	"gemini-2.0-flash-lite-001": {
		maxTokens: 8192,
		contextWindow: 1_048_576,
		supportsImages: true,
		supportsPromptCache: false,
		supportsGlobalEndpoint: true,
		inputPrice: 0.075,
		outputPrice: 0.3,
	},
	"gemini-2.0-flash-thinking-exp-1219": {
		maxTokens: 8192,
		contextWindow: 32_767,
		supportsImages: true,
		supportsPromptCache: false,
		supportsGlobalEndpoint: true,
		inputPrice: 0,
		outputPrice: 0,
	},
	"gemini-2.0-flash-exp": {
		maxTokens: 8192,
		contextWindow: 1_048_576,
		supportsImages: true,
		supportsPromptCache: false,
		supportsGlobalEndpoint: true,
		inputPrice: 0,
		outputPrice: 0,
	},
	"gemini-2.5-pro-exp-03-25": {
		maxTokens: 65536,
		contextWindow: 1_048_576,
		supportsImages: true,
		supportsPromptCache: false,
		inputPrice: 0,
		outputPrice: 0,
	},
	"gemini-2.5-pro-preview-05-06": {
		maxTokens: 65536,
		contextWindow: 1_048_576,
		supportsImages: true,
		supportsPromptCache: true,
		supportsGlobalEndpoint: true,
		inputPrice: 2.5,
		outputPrice: 15,
		cacheReadsPrice: 0.31,
		tiers: [
			{
				contextWindow: 200000,
				inputPrice: 1.25,
				outputPrice: 10,
				cacheReadsPrice: 0.31,
			},
			{
				contextWindow: Infinity,
				inputPrice: 2.5,
				outputPrice: 15,
				cacheReadsPrice: 0.625,
			},
		],
	},
	"gemini-2.5-pro-preview-06-05": {
		maxTokens: 65536,
		contextWindow: 1_048_576,
		supportsImages: true,
		supportsPromptCache: true,
		supportsGlobalEndpoint: true,
		inputPrice: 2.5,
		outputPrice: 15,
		cacheReadsPrice: 0.31,
		tiers: [
			{
				contextWindow: 200000,
				inputPrice: 1.25,
				outputPrice: 10,
				cacheReadsPrice: 0.31,
			},
			{
				contextWindow: Infinity,
				inputPrice: 2.5,
				outputPrice: 15,
				cacheReadsPrice: 0.625,
			},
		],
		thinkingConfig: {
			maxBudget: 32768,
		},
	},
	"gemini-2.5-flash-preview-04-17": {
		maxTokens: 65536,
		contextWindow: 1_048_576,
		supportsImages: true,
		supportsPromptCache: true,
		supportsGlobalEndpoint: true,
		inputPrice: 0.15,
		outputPrice: 0.6,
		thinkingConfig: {
			maxBudget: 24576,
			outputPrice: 3.5,
		},
	},
	"gemini-2.5-flash-preview-05-20": {
		maxTokens: 65536,
		contextWindow: 1_048_576,
		supportsImages: true,
		supportsPromptCache: true,
		supportsGlobalEndpoint: true,
		inputPrice: 0.15,
		outputPrice: 0.6,
		thinkingConfig: {
			maxBudget: 24576,
			outputPrice: 3.5,
		},
	},
	"gemini-2.0-flash-thinking-exp-01-21": {
		maxTokens: 65_536,
		contextWindow: 1_048_576,
		supportsImages: true,
		supportsPromptCache: false,
		supportsGlobalEndpoint: true,
		inputPrice: 0,
		outputPrice: 0,
	},
	"gemini-exp-1206": {
		maxTokens: 8192,
		contextWindow: 2_097_152,
		supportsImages: true,
		supportsPromptCache: false,
		inputPrice: 0,
		outputPrice: 0,
	},
	"gemini-1.5-flash-002": {
		maxTokens: 8192,
		contextWindow: 1_048_576,
		supportsImages: true,
		supportsPromptCache: true,
		inputPrice: 0.15,
		outputPrice: 0.6,
		cacheWritesPrice: 1.0,
		cacheReadsPrice: 0.0375,
		tiers: [
			{
				contextWindow: 128000,
				inputPrice: 0.075,
				outputPrice: 0.3,
				cacheReadsPrice: 0.01875,
			},
			{
				contextWindow: Infinity,
				inputPrice: 0.15,
				outputPrice: 0.6,
				cacheReadsPrice: 0.0375,
			},
		],
	},
	"gemini-1.5-flash-exp-0827": {
		maxTokens: 8192,
		contextWindow: 1_048_576,
		supportsImages: true,
		supportsPromptCache: false,
		inputPrice: 0,
		outputPrice: 0,
	},
	"gemini-1.5-flash-8b-exp-0827": {
		maxTokens: 8192,
		contextWindow: 1_048_576,
		supportsImages: true,
		supportsPromptCache: false,
		inputPrice: 0,
		outputPrice: 0,
	},
	"gemini-1.5-pro-002": {
		maxTokens: 8192,
		contextWindow: 2_097_152,
		supportsImages: true,
		supportsPromptCache: false,
		inputPrice: 1.25,
		outputPrice: 5,
	},
	"gemini-1.5-pro-exp-0827": {
		maxTokens: 8192,
		contextWindow: 2_097_152,
		supportsImages: true,
		supportsPromptCache: false,
		inputPrice: 0,
		outputPrice: 0,
	},
} as const satisfies Record<string, ModelInfo>

export const vertexGlobalModels: Record<string, ModelInfo> = Object.fromEntries(
	Object.entries(vertexModels).filter(([_k, v]) => v.hasOwnProperty("supportsGlobalEndpoint")),
) as Record<string, ModelInfo>

export const openAiModelInfoSaneDefaults: OpenAiCompatibleModelInfo = {
	maxTokens: -1,
	contextWindow: 128_000,
	supportsImages: true,
	supportsPromptCache: false,
	isR1FormatRequired: false,
	inputPrice: 0,
	outputPrice: 0,
	temperature: 0,
}

// Gemini
// https://ai.google.dev/gemini-api/docs/models/gemini
export type GeminiModelId = keyof typeof geminiModels
export const geminiDefaultModelId: GeminiModelId = "gemini-2.0-flash-001"
export const geminiModels = {
	"gemini-2.5-pro-preview-05-06": {
		maxTokens: 65536,
		contextWindow: 1_048_576,
		supportsImages: true,
		supportsPromptCache: true,
		inputPrice: 2.5,
		outputPrice: 15,
		cacheReadsPrice: 0.31,
		tiers: [
			{
				contextWindow: 200000,
				inputPrice: 1.25,
				outputPrice: 10,
				cacheReadsPrice: 0.31,
			},
			{
				contextWindow: Infinity,
				inputPrice: 2.5,
				outputPrice: 15,
				cacheReadsPrice: 0.625,
			},
		],
	},
	"gemini-2.5-pro-preview-06-05": {
		maxTokens: 65536,
		contextWindow: 1_048_576,
		supportsImages: true,
		supportsPromptCache: true,
		supportsGlobalEndpoint: true,
		inputPrice: 2.5,
		outputPrice: 15,
		cacheReadsPrice: 0.31,
		tiers: [
			{
				contextWindow: 200000,
				inputPrice: 1.25,
				outputPrice: 10,
				cacheReadsPrice: 0.31,
			},
			{
				contextWindow: Infinity,
				inputPrice: 2.5,
				outputPrice: 15,
				cacheReadsPrice: 0.625,
			},
		],
		thinkingConfig: {
			maxBudget: 32768,
		},
	},
	"gemini-2.5-flash-preview-05-20": {
		maxTokens: 65536,
		contextWindow: 1_048_576,
		supportsImages: true,
		supportsPromptCache: true,
		inputPrice: 0.15,
		outputPrice: 0.6,
		thinkingConfig: {
			maxBudget: 24576,
			outputPrice: 3.5,
		},
	},
	"gemini-2.5-flash-preview-04-17": {
		maxTokens: 65536,
		contextWindow: 1_048_576,
		supportsImages: true,
		supportsPromptCache: true,
		inputPrice: 0.15,
		outputPrice: 0.6,
		thinkingConfig: {
			maxBudget: 24576,
			outputPrice: 3.5,
		},
	},
	"gemini-2.0-flash-001": {
		maxTokens: 8192,
		contextWindow: 1_048_576,
		supportsImages: true,
		supportsPromptCache: true,
		inputPrice: 0.1,
		outputPrice: 0.4,
		cacheReadsPrice: 0.025,
		cacheWritesPrice: 1.0,
	},
	"gemini-2.0-flash-lite-preview-02-05": {
		maxTokens: 8192,
		contextWindow: 1_048_576,
		supportsImages: true,
		supportsPromptCache: false,
		inputPrice: 0,
		outputPrice: 0,
	},
	"gemini-2.0-pro-exp-02-05": {
		maxTokens: 8192,
		contextWindow: 2_097_152,
		supportsImages: true,
		supportsPromptCache: false,
		inputPrice: 0,
		outputPrice: 0,
	},
	"gemini-2.0-flash-thinking-exp-01-21": {
		maxTokens: 65_536,
		contextWindow: 1_048_576,
		supportsImages: true,
		supportsPromptCache: false,
		inputPrice: 0,
		outputPrice: 0,
	},
	"gemini-2.0-flash-thinking-exp-1219": {
		maxTokens: 8192,
		contextWindow: 32_767,
		supportsImages: true,
		supportsPromptCache: false,
		inputPrice: 0,
		outputPrice: 0,
	},
	"gemini-2.0-flash-exp": {
		maxTokens: 8192,
		contextWindow: 1_048_576,
		supportsImages: true,
		supportsPromptCache: false,
		inputPrice: 0,
		outputPrice: 0,
	},
	"gemini-1.5-flash-002": {
		maxTokens: 8192,
		contextWindow: 1_048_576,
		supportsImages: true,
		supportsPromptCache: true,
		inputPrice: 0.15, // Default price (highest tier)
		outputPrice: 0.6, // Default price (highest tier)
		cacheReadsPrice: 0.0375,
		cacheWritesPrice: 1.0,
		tiers: [
			{
				contextWindow: 128000,
				inputPrice: 0.075,
				outputPrice: 0.3,
				cacheReadsPrice: 0.01875,
			},
			{
				contextWindow: Infinity,
				inputPrice: 0.15,
				outputPrice: 0.6,
				cacheReadsPrice: 0.0375,
			},
		],
	},
	"gemini-1.5-flash-exp-0827": {
		maxTokens: 8192,
		contextWindow: 1_048_576,
		supportsImages: true,
		supportsPromptCache: false,
		inputPrice: 0,
		outputPrice: 0,
	},
	"gemini-1.5-flash-8b-exp-0827": {
		maxTokens: 8192,
		contextWindow: 1_048_576,
		supportsImages: true,
		supportsPromptCache: false,
		inputPrice: 0,
		outputPrice: 0,
	},
	"gemini-1.5-pro-002": {
		maxTokens: 8192,
		contextWindow: 2_097_152,
		supportsImages: true,
		supportsPromptCache: false,
		inputPrice: 0,
		outputPrice: 0,
	},
	"gemini-1.5-pro-exp-0827": {
		maxTokens: 8192,
		contextWindow: 2_097_152,
		supportsImages: true,
		supportsPromptCache: false,
		inputPrice: 0,
		outputPrice: 0,
	},
	"gemini-exp-1206": {
		maxTokens: 8192,
		contextWindow: 2_097_152,
		supportsImages: true,
		supportsPromptCache: false,
		inputPrice: 0,
		outputPrice: 0,
	},
} as const satisfies Record<string, ModelInfo>

// OpenAI Native
// https://openai.com/api/pricing/
export type OpenAiNativeModelId = keyof typeof openAiNativeModels
export const openAiNativeDefaultModelId: OpenAiNativeModelId = "gpt-4.1"
export const openAiNativeModels = {
	o3: {
		maxTokens: 100_000,
		contextWindow: 200_000,
		supportsImages: true,
		supportsPromptCache: true,
		inputPrice: 2.0,
		outputPrice: 8.0,
		cacheReadsPrice: 0.5,
	},
	"o4-mini": {
		maxTokens: 100_000,
		contextWindow: 200_000,
		supportsImages: true,
		supportsPromptCache: true,
		inputPrice: 1.1,
		outputPrice: 4.4,
		cacheReadsPrice: 0.275,
	},
	"gpt-4.1": {
		maxTokens: 32_768,
		contextWindow: 1_047_576,
		supportsImages: true,
		supportsPromptCache: true,
		inputPrice: 2,
		outputPrice: 8,
		cacheReadsPrice: 0.5,
	},
	"gpt-4.1-mini": {
		maxTokens: 32_768,
		contextWindow: 1_047_576,
		supportsImages: true,
		supportsPromptCache: true,
		inputPrice: 0.4,
		outputPrice: 1.6,
		cacheReadsPrice: 0.1,
	},
	"gpt-4.1-nano": {
		maxTokens: 32_768,
		contextWindow: 1_047_576,
		supportsImages: true,
		supportsPromptCache: true,
		inputPrice: 0.1,
		outputPrice: 0.4,
		cacheReadsPrice: 0.025,
	},
	"o3-mini": {
		maxTokens: 100_000,
		contextWindow: 200_000,
		supportsImages: false,
		supportsPromptCache: true,
		inputPrice: 1.1,
		outputPrice: 4.4,
		cacheReadsPrice: 0.55,
	},
	// don't support tool use yet
	o1: {
		maxTokens: 100_000,
		contextWindow: 200_000,
		supportsImages: true,
		supportsPromptCache: false,
		inputPrice: 15,
		outputPrice: 60,
		cacheReadsPrice: 7.5,
	},
	"o1-preview": {
		maxTokens: 32_768,
		contextWindow: 128_000,
		supportsImages: true,
		supportsPromptCache: true,
		inputPrice: 15,
		outputPrice: 60,
		cacheReadsPrice: 7.5,
	},
	"o1-mini": {
		maxTokens: 65_536,
		contextWindow: 128_000,
		supportsImages: true,
		supportsPromptCache: true,
		inputPrice: 1.1,
		outputPrice: 4.4,
		cacheReadsPrice: 0.55,
	},
	"gpt-4o": {
		maxTokens: 4_096,
		contextWindow: 128_000,
		supportsImages: true,
		supportsPromptCache: true,
		inputPrice: 2.5,
		outputPrice: 10,
		cacheReadsPrice: 1.25,
	},
	"gpt-4o-mini": {
		maxTokens: 16_384,
		contextWindow: 128_000,
		supportsImages: true,
		supportsPromptCache: true,
		inputPrice: 0.15,
		outputPrice: 0.6,
		cacheReadsPrice: 0.075,
	},
	"chatgpt-4o-latest": {
		maxTokens: 16_384,
		contextWindow: 128_000,
		supportsImages: true,
		supportsPromptCache: false,
		inputPrice: 5,
		outputPrice: 15,
	},
	"gpt-4.5-preview": {
		maxTokens: 16_384,
		contextWindow: 128_000,
		supportsImages: true,
		supportsPromptCache: true,
		inputPrice: 75,
		outputPrice: 150,
	},
} as const satisfies Record<string, ModelInfo>

// Azure OpenAI
// https://learn.microsoft.com/en-us/azure/ai-services/openai/api-version-deprecation
// https://learn.microsoft.com/en-us/azure/ai-services/openai/reference#api-specs
export const azureOpenAiDefaultApiVersion = "2024-08-01-preview"

// DeepSeek
// https://api-docs.deepseek.com/quick_start/pricing
export type DeepSeekModelId = keyof typeof deepSeekModels
export const deepSeekDefaultModelId: DeepSeekModelId = "deepseek-chat"
export const deepSeekModels = {
	"deepseek-chat": {
		maxTokens: 8_000,
		contextWindow: 64_000,
		supportsImages: false,
		supportsPromptCache: true, // supports context caching, but not in the way anthropic does it (deepseek reports input tokens and reads/writes in the same usage report) FIXME: we need to show users cache stats how deepseek does it
		inputPrice: 0, // technically there is no input price, it's all either a cache hit or miss (ApiOptions will not show this). Input is the sum of cache reads and writes
		outputPrice: 1.1,
		cacheWritesPrice: 0.27,
		cacheReadsPrice: 0.07,
	},
	"deepseek-reasoner": {
		maxTokens: 8_000,
		contextWindow: 64_000,
		supportsImages: false,
		supportsPromptCache: true, // supports context caching, but not in the way anthropic does it (deepseek reports input tokens and reads/writes in the same usage report) FIXME: we need to show users cache stats how deepseek does it
		inputPrice: 0, // technically there is no input price, it's all either a cache hit or miss (ApiOptions will not show this)
		outputPrice: 2.19,
		cacheWritesPrice: 0.55,
		cacheReadsPrice: 0.14,
	},
} as const satisfies Record<string, ModelInfo>

// Qwen
// https://bailian.console.aliyun.com/
export type MainlandQwenModelId = keyof typeof mainlandQwenModels
export type InternationalQwenModelId = keyof typeof internationalQwenModels
export const internationalQwenDefaultModelId: InternationalQwenModelId = "qwen-coder-plus-latest"
export const mainlandQwenDefaultModelId: MainlandQwenModelId = "qwen-coder-plus-latest"
export const internationalQwenModels = {
	"qwen3-235b-a22b": {
		maxTokens: 16_384,
		contextWindow: 131_072,
		supportsImages: false,
		supportsPromptCache: false,
		inputPrice: 2,
		outputPrice: 8,
		cacheWritesPrice: 2,
		cacheReadsPrice: 8,
		thinkingConfig: {
			maxBudget: 38_912,
			outputPrice: 20,
		},
	},
	"qwen3-32b": {
		maxTokens: 16_384,
		contextWindow: 131_072,
		supportsImages: false,
		supportsPromptCache: false,
		inputPrice: 2,
		outputPrice: 8,
		cacheWritesPrice: 2,
		cacheReadsPrice: 8,
		thinkingConfig: {
			maxBudget: 38_912,
			outputPrice: 20,
		},
	},
	"qwen3-30b-a3b": {
		maxTokens: 16_384,
		contextWindow: 131_072,
		supportsImages: false,
		supportsPromptCache: false,
		inputPrice: 0.75,
		outputPrice: 3,
		cacheWritesPrice: 0.75,
		cacheReadsPrice: 3,
		thinkingConfig: {
			maxBudget: 38_912,
			outputPrice: 7.5,
		},
	},
	"qwen3-14b": {
		maxTokens: 8_192,
		contextWindow: 131_072,
		supportsImages: false,
		supportsPromptCache: false,
		inputPrice: 1,
		outputPrice: 4,
		cacheWritesPrice: 1,
		cacheReadsPrice: 4,
		thinkingConfig: {
			maxBudget: 38_912,
			outputPrice: 10,
		},
	},
	"qwen3-8b": {
		maxTokens: 8_192,
		contextWindow: 131_072,
		supportsImages: false,
		supportsPromptCache: false,
		inputPrice: 0.5,
		outputPrice: 2,
		cacheWritesPrice: 0.5,
		cacheReadsPrice: 2,
		thinkingConfig: {
			maxBudget: 38_912,
			outputPrice: 5,
		},
	},
	"qwen3-4b": {
		maxTokens: 8_192,
		contextWindow: 131_072,
		supportsImages: false,
		supportsPromptCache: false,
		inputPrice: 0.3,
		outputPrice: 1.2,
		cacheWritesPrice: 0.3,
		cacheReadsPrice: 1.2,
		thinkingConfig: {
			maxBudget: 38_912,
			outputPrice: 3,
		},
	},
	"qwen3-1.7b": {
		maxTokens: 8_192,
		contextWindow: 32_768,
		supportsImages: false,
		supportsPromptCache: false,
		inputPrice: 0.3,
		outputPrice: 1.2,
		cacheWritesPrice: 0.3,
		cacheReadsPrice: 1.2,
		thinkingConfig: {
			maxBudget: 30_720,
			outputPrice: 3,
		},
	},
	"qwen3-0.6b": {
		maxTokens: 8_192,
		contextWindow: 32_768,
		supportsImages: false,
		supportsPromptCache: false,
		inputPrice: 0.3,
		outputPrice: 1.2,
		cacheWritesPrice: 0.3,
		cacheReadsPrice: 1.2,
		thinkingConfig: {
			maxBudget: 30_720,
			outputPrice: 3,
		},
	},
	"qwen2.5-coder-32b-instruct": {
		maxTokens: 8_192,
		contextWindow: 131_072,
		supportsImages: false,
		supportsPromptCache: false,
		inputPrice: 0.002,
		outputPrice: 0.006,
		cacheWritesPrice: 0.002,
		cacheReadsPrice: 0.006,
	},
	"qwen2.5-coder-14b-instruct": {
		maxTokens: 8_192,
		contextWindow: 131_072,
		supportsImages: false,
		supportsPromptCache: false,
		inputPrice: 0.002,
		outputPrice: 0.006,
		cacheWritesPrice: 0.002,
		cacheReadsPrice: 0.006,
	},
	"qwen2.5-coder-7b-instruct": {
		maxTokens: 8_192,
		contextWindow: 131_072,
		supportsImages: false,
		supportsPromptCache: false,
		inputPrice: 0.001,
		outputPrice: 0.002,
		cacheWritesPrice: 0.001,
		cacheReadsPrice: 0.002,
	},
	"qwen2.5-coder-3b-instruct": {
		maxTokens: 8_192,
		contextWindow: 32_768,
		supportsImages: false,
		supportsPromptCache: false,
		inputPrice: 0.0,
		outputPrice: 0.0,
		cacheWritesPrice: 0.0,
		cacheReadsPrice: 0.0,
	},
	"qwen2.5-coder-1.5b-instruct": {
		maxTokens: 8_192,
		contextWindow: 32_768,
		supportsImages: false,
		supportsPromptCache: false,
		inputPrice: 0.0,
		outputPrice: 0.0,
		cacheWritesPrice: 0.0,
		cacheReadsPrice: 0.0,
	},
	"qwen2.5-coder-0.5b-instruct": {
		maxTokens: 8_192,
		contextWindow: 32_768,
		supportsImages: false,
		supportsPromptCache: false,
		inputPrice: 0.0,
		outputPrice: 0.0,
		cacheWritesPrice: 0.0,
		cacheReadsPrice: 0.0,
	},
	"qwen-coder-plus-latest": {
		maxTokens: 129_024,
		contextWindow: 131_072,
		supportsImages: false,
		supportsPromptCache: false,
		inputPrice: 3.5,
		outputPrice: 7,
		cacheWritesPrice: 3.5,
		cacheReadsPrice: 7,
	},
	"qwen-plus-latest": {
		maxTokens: 16_384,
		contextWindow: 131_072,
		supportsImages: false,
		supportsPromptCache: false,
		inputPrice: 0.8,
		outputPrice: 2,
		cacheWritesPrice: 0.8,
		cacheReadsPrice: 2,
		thinkingConfig: {
			maxBudget: 38_912,
			outputPrice: 16,
		},
	},
	"qwen-turbo-latest": {
		maxTokens: 16_384,
		contextWindow: 1_000_000,
		supportsImages: false,
		supportsPromptCache: false,
		inputPrice: 0.3,
		outputPrice: 0.6,
		cacheWritesPrice: 0.3,
		cacheReadsPrice: 0.6,
		thinkingConfig: {
			maxBudget: 38_912,
			outputPrice: 6,
		},
	},
	"qwen-max-latest": {
		maxTokens: 30_720,
		contextWindow: 32_768,
		supportsImages: false,
		supportsPromptCache: false,
		inputPrice: 2.4,
		outputPrice: 9.6,
		cacheWritesPrice: 2.4,
		cacheReadsPrice: 9.6,
	},
	"qwen-coder-plus": {
		maxTokens: 129_024,
		contextWindow: 131_072,
		supportsImages: false,
		supportsPromptCache: false,
		inputPrice: 3.5,
		outputPrice: 7,
		cacheWritesPrice: 3.5,
		cacheReadsPrice: 7,
	},
	"qwen-plus": {
		maxTokens: 129_024,
		contextWindow: 131_072,
		supportsImages: false,
		supportsPromptCache: false,
		inputPrice: 0.8,
		outputPrice: 2,
		cacheWritesPrice: 0.8,
		cacheReadsPrice: 0.2,
	},
	"qwen-turbo": {
		maxTokens: 1_000_000,
		contextWindow: 1_000_000,
		supportsImages: false,
		supportsPromptCache: false,
		inputPrice: 0.3,
		outputPrice: 0.6,
		cacheWritesPrice: 0.3,
		cacheReadsPrice: 0.6,
	},
	"qwen-max": {
		maxTokens: 30_720,
		contextWindow: 32_768,
		supportsImages: false,
		supportsPromptCache: false,
		inputPrice: 2.4,
		outputPrice: 9.6,
		cacheWritesPrice: 2.4,
		cacheReadsPrice: 9.6,
	},
	"deepseek-v3": {
		maxTokens: 8_000,
		contextWindow: 64_000,
		supportsImages: false,
		supportsPromptCache: true,
		inputPrice: 0,
		outputPrice: 0.28,
		cacheWritesPrice: 0.14,
		cacheReadsPrice: 0.014,
	},
	"deepseek-r1": {
		maxTokens: 8_000,
		contextWindow: 64_000,
		supportsImages: false,
		supportsPromptCache: true,
		inputPrice: 0,
		outputPrice: 2.19,
		cacheWritesPrice: 0.55,
		cacheReadsPrice: 0.14,
	},
	"qwen-vl-max": {
		maxTokens: 30_720,
		contextWindow: 32_768,
		supportsImages: true,
		supportsPromptCache: false,
		inputPrice: 3,
		outputPrice: 9,
		cacheWritesPrice: 3,
		cacheReadsPrice: 9,
	},
	"qwen-vl-max-latest": {
		maxTokens: 129_024,
		contextWindow: 131_072,
		supportsImages: true,
		supportsPromptCache: false,
		inputPrice: 3,
		outputPrice: 9,
		cacheWritesPrice: 3,
		cacheReadsPrice: 9,
	},
	"qwen-vl-plus": {
		maxTokens: 6_000,
		contextWindow: 8_000,
		supportsImages: true,
		supportsPromptCache: false,
		inputPrice: 1.5,
		outputPrice: 4.5,
		cacheWritesPrice: 1.5,
		cacheReadsPrice: 4.5,
	},
	"qwen-vl-plus-latest": {
		maxTokens: 129_024,
		contextWindow: 131_072,
		supportsImages: true,
		supportsPromptCache: false,
		inputPrice: 1.5,
		outputPrice: 4.5,
		cacheWritesPrice: 1.5,
		cacheReadsPrice: 4.5,
	},
} as const satisfies Record<string, ModelInfo>

export const mainlandQwenModels = {
	"qwen3-235b-a22b": {
		maxTokens: 16_384,
		contextWindow: 131_072,
		supportsImages: false,
		supportsPromptCache: false,
		inputPrice: 2,
		outputPrice: 8,
		cacheWritesPrice: 2,
		cacheReadsPrice: 8,
		thinkingConfig: {
			maxBudget: 38_912,
			outputPrice: 20,
		},
	},
	"qwen3-32b": {
		maxTokens: 16_384,
		contextWindow: 131_072,
		supportsImages: false,
		supportsPromptCache: false,
		inputPrice: 2,
		outputPrice: 8,
		cacheWritesPrice: 2,
		cacheReadsPrice: 8,
		thinkingConfig: {
			maxBudget: 38_912,
			outputPrice: 20,
		},
	},
	"qwen3-30b-a3b": {
		maxTokens: 16_384,
		contextWindow: 131_072,
		supportsImages: false,
		supportsPromptCache: false,
		inputPrice: 0.75,
		outputPrice: 3,
		cacheWritesPrice: 0.75,
		cacheReadsPrice: 3,
		thinkingConfig: {
			maxBudget: 38_912,
			outputPrice: 7.5,
		},
	},
	"qwen3-14b": {
		maxTokens: 8_192,
		contextWindow: 131_072,
		supportsImages: false,
		supportsPromptCache: false,
		inputPrice: 1,
		outputPrice: 4,
		cacheWritesPrice: 1,
		cacheReadsPrice: 4,
		thinkingConfig: {
			maxBudget: 38_912,
			outputPrice: 10,
		},
	},
	"qwen3-8b": {
		maxTokens: 8_192,
		contextWindow: 131_072,
		supportsImages: false,
		supportsPromptCache: false,
		inputPrice: 0.5,
		outputPrice: 2,
		cacheWritesPrice: 0.5,
		cacheReadsPrice: 2,
		thinkingConfig: {
			maxBudget: 38_912,
			outputPrice: 5,
		},
	},
	"qwen3-4b": {
		maxTokens: 8_192,
		contextWindow: 131_072,
		supportsImages: false,
		supportsPromptCache: false,
		inputPrice: 0.3,
		outputPrice: 1.2,
		cacheWritesPrice: 0.3,
		cacheReadsPrice: 1.2,
		thinkingConfig: {
			maxBudget: 38_912,
			outputPrice: 3,
		},
	},
	"qwen3-1.7b": {
		maxTokens: 8_192,
		contextWindow: 32_768,
		supportsImages: false,
		supportsPromptCache: false,
		inputPrice: 0.3,
		outputPrice: 1.2,
		cacheWritesPrice: 0.3,
		cacheReadsPrice: 1.2,
		thinkingConfig: {
			maxBudget: 30_720,
			outputPrice: 3,
		},
	},
	"qwen3-0.6b": {
		maxTokens: 8_192,
		contextWindow: 32_768,
		supportsImages: false,
		supportsPromptCache: false,
		inputPrice: 0.3,
		outputPrice: 1.2,
		cacheWritesPrice: 0.3,
		cacheReadsPrice: 1.2,
		thinkingConfig: {
			maxBudget: 30_720,
			outputPrice: 3,
		},
	},
	"qwen2.5-coder-32b-instruct": {
		maxTokens: 8_192,
		contextWindow: 131_072,
		supportsImages: false,
		supportsPromptCache: false,
		inputPrice: 0.002,
		outputPrice: 0.006,
		cacheWritesPrice: 0.002,
		cacheReadsPrice: 0.006,
	},
	"qwen2.5-coder-14b-instruct": {
		maxTokens: 8_192,
		contextWindow: 131_072,
		supportsImages: false,
		supportsPromptCache: false,
		inputPrice: 0.002,
		outputPrice: 0.006,
		cacheWritesPrice: 0.002,
		cacheReadsPrice: 0.006,
	},
	"qwen2.5-coder-7b-instruct": {
		maxTokens: 8_192,
		contextWindow: 131_072,
		supportsImages: false,
		supportsPromptCache: false,
		inputPrice: 0.001,
		outputPrice: 0.002,
		cacheWritesPrice: 0.001,
		cacheReadsPrice: 0.002,
	},
	"qwen2.5-coder-3b-instruct": {
		maxTokens: 8_192,
		contextWindow: 32_768,
		supportsImages: false,
		supportsPromptCache: false,
		inputPrice: 0.0,
		outputPrice: 0.0,
		cacheWritesPrice: 0.0,
		cacheReadsPrice: 0.0,
	},
	"qwen2.5-coder-1.5b-instruct": {
		maxTokens: 8_192,
		contextWindow: 32_768,
		supportsImages: false,
		supportsPromptCache: false,
		inputPrice: 0.0,
		outputPrice: 0.0,
		cacheWritesPrice: 0.0,
		cacheReadsPrice: 0.0,
	},
	"qwen2.5-coder-0.5b-instruct": {
		maxTokens: 8_192,
		contextWindow: 32_768,
		supportsImages: false,
		supportsPromptCache: false,
		inputPrice: 0.0,
		outputPrice: 0.0,
		cacheWritesPrice: 0.0,
		cacheReadsPrice: 0.0,
	},
	"qwen-coder-plus-latest": {
		maxTokens: 129_024,
		contextWindow: 131_072,
		supportsImages: false,
		supportsPromptCache: false,
		inputPrice: 3.5,
		outputPrice: 7,
		cacheWritesPrice: 3.5,
		cacheReadsPrice: 7,
	},
	"qwen-plus-latest": {
		maxTokens: 16_384,
		contextWindow: 131_072,
		supportsImages: false,
		supportsPromptCache: false,
		inputPrice: 0.8,
		outputPrice: 2,
		cacheWritesPrice: 0.8,
		cacheReadsPrice: 2,
		thinkingConfig: {
			maxBudget: 38_912,
			outputPrice: 16,
		},
	},
	"qwen-turbo-latest": {
		maxTokens: 16_384,
		contextWindow: 1_000_000,
		supportsImages: false,
		supportsPromptCache: false,
		inputPrice: 0.3,
		outputPrice: 0.6,
		cacheWritesPrice: 0.3,
		cacheReadsPrice: 0.6,
		thinkingConfig: {
			maxBudget: 38_912,
			outputPrice: 6,
		},
	},
	"qwen-max-latest": {
		maxTokens: 30_720,
		contextWindow: 32_768,
		supportsImages: false,
		supportsPromptCache: false,
		inputPrice: 2.4,
		outputPrice: 9.6,
		cacheWritesPrice: 2.4,
		cacheReadsPrice: 9.6,
	},
	"qwq-plus-latest": {
		maxTokens: 8_192,
		contextWindow: 131_071,
		supportsImages: false,
		supportsPromptCache: false,
		inputPrice: 0.0,
		outputPrice: 0.0,
		cacheWritesPrice: 0.0,
		cacheReadsPrice: 0.0,
	},
	"qwq-plus": {
		maxTokens: 8_192,
		contextWindow: 131_071,
		supportsImages: false,
		supportsPromptCache: false,
		inputPrice: 0.0,
		outputPrice: 0.0,
		cacheWritesPrice: 0.0,
		cacheReadsPrice: 0.0,
	},
	"qwen-coder-plus": {
		maxTokens: 129_024,
		contextWindow: 131_072,
		supportsImages: false,
		supportsPromptCache: false,
		inputPrice: 3.5,
		outputPrice: 7,
		cacheWritesPrice: 3.5,
		cacheReadsPrice: 7,
	},
	"qwen-plus": {
		maxTokens: 129_024,
		contextWindow: 131_072,
		supportsImages: false,
		supportsPromptCache: false,
		inputPrice: 0.8,
		outputPrice: 2,
		cacheWritesPrice: 0.8,
		cacheReadsPrice: 0.2,
	},
	"qwen-turbo": {
		maxTokens: 1_000_000,
		contextWindow: 1_000_000,
		supportsImages: false,
		supportsPromptCache: false,
		inputPrice: 0.3,
		outputPrice: 0.6,
		cacheWritesPrice: 0.3,
		cacheReadsPrice: 0.6,
	},
	"qwen-max": {
		maxTokens: 30_720,
		contextWindow: 32_768,
		supportsImages: false,
		supportsPromptCache: false,
		inputPrice: 2.4,
		outputPrice: 9.6,
		cacheWritesPrice: 2.4,
		cacheReadsPrice: 9.6,
	},
	"deepseek-v3": {
		maxTokens: 8_000,
		contextWindow: 64_000,
		supportsImages: false,
		supportsPromptCache: true,
		inputPrice: 0,
		outputPrice: 0.28,
		cacheWritesPrice: 0.14,
		cacheReadsPrice: 0.014,
	},
	"deepseek-r1": {
		maxTokens: 8_000,
		contextWindow: 64_000,
		supportsImages: false,
		supportsPromptCache: true,
		inputPrice: 0,
		outputPrice: 2.19,
		cacheWritesPrice: 0.55,
		cacheReadsPrice: 0.14,
	},
	"qwen-vl-max": {
		maxTokens: 30_720,
		contextWindow: 32_768,
		supportsImages: true,
		supportsPromptCache: false,
		inputPrice: 3,
		outputPrice: 9,
		cacheWritesPrice: 3,
		cacheReadsPrice: 9,
	},
	"qwen-vl-max-latest": {
		maxTokens: 129_024,
		contextWindow: 131_072,
		supportsImages: true,
		supportsPromptCache: false,
		inputPrice: 3,
		outputPrice: 9,
		cacheWritesPrice: 3,
		cacheReadsPrice: 9,
	},
	"qwen-vl-plus": {
		maxTokens: 6_000,
		contextWindow: 8_000,
		supportsImages: true,
		supportsPromptCache: false,
		inputPrice: 1.5,
		outputPrice: 4.5,
		cacheWritesPrice: 1.5,
		cacheReadsPrice: 4.5,
	},
	"qwen-vl-plus-latest": {
		maxTokens: 129_024,
		contextWindow: 131_072,
		supportsImages: true,
		supportsPromptCache: false,
		inputPrice: 1.5,
		outputPrice: 4.5,
		cacheWritesPrice: 1.5,
		cacheReadsPrice: 4.5,
	},
} as const satisfies Record<string, ModelInfo>

// Doubao
// https://www.volcengine.com/docs/82379/1298459
// https://console.volcengine.com/ark/region:ark+cn-beijing/openManagement
export type DoubaoModelId = keyof typeof doubaoModels
export const doubaoDefaultModelId: DoubaoModelId = "doubao-1-5-pro-256k-250115"
export const doubaoModels = {
	"doubao-1-5-pro-256k-250115": {
		maxTokens: 12_288,
		contextWindow: 256_000,
		supportsImages: false,
		supportsPromptCache: false,
		inputPrice: 0.7,
		outputPrice: 1.3,
		cacheWritesPrice: 0,
		cacheReadsPrice: 0,
	},
	"doubao-1-5-pro-32k-250115": {
		maxTokens: 12_288,
		contextWindow: 32_000,
		supportsImages: false,
		supportsPromptCache: false,
		inputPrice: 0.11,
		outputPrice: 0.3,
		cacheWritesPrice: 0,
		cacheReadsPrice: 0,
	},
	"deepseek-v3-250324": {
		maxTokens: 12_288,
		contextWindow: 128_000,
		supportsImages: false,
		supportsPromptCache: false,
		inputPrice: 0.55,
		outputPrice: 2.19,
		cacheWritesPrice: 0,
		cacheReadsPrice: 0,
	},
	"deepseek-r1-250120": {
		maxTokens: 32_768,
		contextWindow: 64_000,
		supportsImages: false,
		supportsPromptCache: false,
		inputPrice: 0.27,
		outputPrice: 1.09,
		cacheWritesPrice: 0,
		cacheReadsPrice: 0,
	},
} as const satisfies Record<string, ModelInfo>

// Mistral
// https://docs.mistral.ai/getting-started/models/models_overview/
export type MistralModelId = keyof typeof mistralModels
export const mistralDefaultModelId: MistralModelId = "devstral-small-2505"
export const mistralModels = {
	"mistral-large-2411": {
		maxTokens: 128_000,
		contextWindow: 128_000,
		supportsImages: false,
		supportsPromptCache: false,
		inputPrice: 2.0,
		outputPrice: 6.0,
	},
	"pixtral-large-2411": {
		maxTokens: 131_000,
		contextWindow: 131_000,
		supportsImages: true,
		supportsPromptCache: false,
		inputPrice: 2.0,
		outputPrice: 6.0,
	},
	"ministral-3b-2410": {
		maxTokens: 128_000,
		contextWindow: 128_000,
		supportsImages: false,
		supportsPromptCache: false,
		inputPrice: 0.04,
		outputPrice: 0.04,
	},
	"ministral-8b-2410": {
		maxTokens: 128_000,
		contextWindow: 128_000,
		supportsImages: false,
		supportsPromptCache: false,
		inputPrice: 0.1,
		outputPrice: 0.1,
	},
	"mistral-small-latest": {
		maxTokens: 128_000,
		contextWindow: 128_000,
		supportsImages: true,
		supportsPromptCache: false,
		inputPrice: 0.1,
		outputPrice: 0.3,
	},
	"mistral-medium-latest": {
		maxTokens: 128_000,
		contextWindow: 128_000,
		supportsImages: true,
		supportsPromptCache: false,
		inputPrice: 0.4,
		outputPrice: 2.0,
	},
	"mistral-small-2501": {
		maxTokens: 32_000,
		contextWindow: 32_000,
		supportsImages: false,
		supportsPromptCache: false,
		inputPrice: 0.1,
		outputPrice: 0.3,
	},
	"pixtral-12b-2409": {
		maxTokens: 128_000,
		contextWindow: 128_000,
		supportsImages: true,
		supportsPromptCache: false,
		inputPrice: 0.15,
		outputPrice: 0.15,
	},
	"open-mistral-nemo-2407": {
		maxTokens: 128_000,
		contextWindow: 128_000,
		supportsImages: false,
		supportsPromptCache: false,
		inputPrice: 0.15,
		outputPrice: 0.15,
	},
	"open-codestral-mamba": {
		maxTokens: 256_000,
		contextWindow: 256_000,
		supportsImages: false,
		supportsPromptCache: false,
		inputPrice: 0.15,
		outputPrice: 0.15,
	},
	"codestral-2501": {
		maxTokens: 256_000,
		contextWindow: 256_000,
		supportsImages: false,
		supportsPromptCache: false,
		inputPrice: 0.3,
		outputPrice: 0.9,
	},
	"devstral-small-2505": {
		maxTokens: 128_000,
		contextWindow: 131_072,
		supportsImages: false,
		supportsPromptCache: false,
		inputPrice: 0.1,
		outputPrice: 0.3,
	},
} as const satisfies Record<string, ModelInfo>

// LiteLLM
// https://docs.litellm.ai/docs/
export type LiteLLMModelId = string
export const liteLlmDefaultModelId = "anthropic/claude-3-7-sonnet-20250219"
export interface LiteLLMModelInfo extends ModelInfo {
	temperature?: number
}

export const liteLlmModelInfoSaneDefaults: LiteLLMModelInfo = {
	maxTokens: -1,
	contextWindow: 128_000,
	supportsImages: true,
	supportsPromptCache: true,
	inputPrice: 0,
	outputPrice: 0,
	cacheWritesPrice: 0,
	cacheReadsPrice: 0,
	temperature: 0,
}

// AskSage Models
// https://docs.asksage.ai/
export type AskSageModelId = keyof typeof askSageModels
export const askSageDefaultModelId: AskSageModelId = "claude-35-sonnet"
export const askSageDefaultURL: string = "https://api.asksage.ai/server"
export const askSageModels = {
	"gpt-4o": {
		maxTokens: 4096,
		contextWindow: 128_000,
		supportsImages: false,
		supportsPromptCache: false,
		inputPrice: 0,
		outputPrice: 0,
	},
	"gpt-4o-gov": {
		maxTokens: 4096,
		contextWindow: 128_000,
		supportsImages: false,
		supportsPromptCache: false,
		inputPrice: 0,
		outputPrice: 0,
	},
	"gpt-4.1": {
		maxTokens: 32_768,
		contextWindow: 1_047_576,
		supportsImages: false,
		supportsPromptCache: false,
		inputPrice: 0,
		outputPrice: 0,
	},
	"claude-35-sonnet": {
		maxTokens: 8192,
		contextWindow: 200_000,
		supportsImages: false,
		supportsPromptCache: false,
		inputPrice: 0,
		outputPrice: 0,
	},
	"aws-bedrock-claude-35-sonnet-gov": {
		maxTokens: 8192,
		contextWindow: 200_000,
		supportsImages: false,
		supportsPromptCache: false,
		inputPrice: 0,
		outputPrice: 0,
	},
	"claude-37-sonnet": {
		maxTokens: 8192,
		contextWindow: 200_000,
		supportsImages: false,
		supportsPromptCache: false,
		inputPrice: 0,
		outputPrice: 0,
	},
	"claude-4-sonnet": {
		maxTokens: 8192,
		contextWindow: 200_000,
		supportsImages: false,
		supportsPromptCache: false,
		inputPrice: 0,
		outputPrice: 0,
	},
	"claude-4-opus": {
		maxTokens: 8192,
		contextWindow: 200_000,
		supportsImages: false,
		supportsPromptCache: false,
		inputPrice: 0,
		outputPrice: 0,
	},
	"google-gemini-2.5-pro": {
		maxTokens: 65536,
		contextWindow: 1_048_576,
		supportsImages: false,
		supportsPromptCache: false,
		inputPrice: 0,
		outputPrice: 0,
	},
}

// Nebius AI Studio
// https://docs.nebius.com/studio/inference/models
export const nebiusModels = {
	"deepseek-ai/DeepSeek-V3": {
		maxTokens: 32_000,
		contextWindow: 96_000,
		supportsImages: false,
		supportsPromptCache: false,
		inputPrice: 0.5,
		outputPrice: 1.5,
	},
	"deepseek-ai/DeepSeek-V3-0324-fast": {
		maxTokens: 128_000,
		contextWindow: 128_000,
		supportsImages: false,
		supportsPromptCache: false,
		inputPrice: 2,
		outputPrice: 6,
	},
	"deepseek-ai/DeepSeek-R1": {
		maxTokens: 32_000,
		contextWindow: 96_000,
		supportsImages: false,
		supportsPromptCache: false,
		inputPrice: 0.8,
		outputPrice: 2.4,
	},
	"deepseek-ai/DeepSeek-R1-fast": {
		maxTokens: 32_000,
		contextWindow: 96_000,
		supportsImages: false,
		supportsPromptCache: false,
		inputPrice: 2,
		outputPrice: 6,
	},
	"deepseek-ai/DeepSeek-R1-0528": {
		maxTokens: 128_000,
		contextWindow: 163_840,
		supportsImages: false,
		supportsPromptCache: false,
		inputPrice: 0.8,
		outputPrice: 2.4,
	},
	"meta-llama/Llama-3.3-70B-Instruct-fast": {
		maxTokens: 32_000,
		contextWindow: 96_000,
		supportsImages: false,
		supportsPromptCache: false,
		inputPrice: 0.25,
		outputPrice: 0.75,
	},
	"Qwen/Qwen2.5-32B-Instruct-fast": {
		maxTokens: 8_192,
		contextWindow: 32_768,
		supportsImages: false,
		supportsPromptCache: false,
		inputPrice: 0.13,
		outputPrice: 0.4,
	},
	"Qwen/Qwen2.5-Coder-32B-Instruct-fast": {
		maxTokens: 128_000,
		contextWindow: 128_000,
		supportsImages: false,
		supportsPromptCache: false,
		inputPrice: 0.1,
		outputPrice: 0.3,
	},
	"Qwen/Qwen3-4B-fast": {
		maxTokens: 32_000,
		contextWindow: 41_000,
		supportsImages: false,
		supportsPromptCache: false,
		inputPrice: 0.08,
		outputPrice: 0.24,
	},
	"Qwen/Qwen3-30B-A3B-fast": {
		maxTokens: 32_000,
		contextWindow: 41_000,
		supportsImages: false,
		supportsPromptCache: false,
		inputPrice: 0.3,
		outputPrice: 0.9,
	},
	"Qwen/Qwen3-235B-A22B": {
		maxTokens: 32_000,
		contextWindow: 41_000,
		supportsImages: false,
		supportsPromptCache: false,
		inputPrice: 0.2,
		outputPrice: 0.6,
	},
} as const satisfies Record<string, ModelInfo>
export type NebiusModelId = keyof typeof nebiusModels
export const nebiusDefaultModelId = "Qwen/Qwen2.5-32B-Instruct-fast" satisfies NebiusModelId

// X AI
// https://docs.x.ai/docs/api-reference
export type XAIModelId = keyof typeof xaiModels
export const xaiDefaultModelId: XAIModelId = "grok-3"
export const xaiModels = {
	"grok-3-beta": {
		maxTokens: 8192,
		contextWindow: 131072,
		supportsImages: false,
		supportsPromptCache: true,
		inputPrice: 3.0,
		outputPrice: 15.0,
		description: "X AI's Grok-3 beta model with 131K context window",
	},
	"grok-3-fast-beta": {
		maxTokens: 8192,
		contextWindow: 131072,
		supportsImages: false,
		supportsPromptCache: true,
		inputPrice: 5.0,
		outputPrice: 25.0,
		description: "X AI's Grok-3 fast beta model with 131K context window",
	},
	"grok-3-mini-beta": {
		maxTokens: 8192,
		contextWindow: 131072,
		supportsImages: false,
		supportsPromptCache: true,
		inputPrice: 0.3,
		outputPrice: 0.5,
		description: "X AI's Grok-3 mini beta model with 131K context window",
	},
	"grok-3-mini-fast-beta": {
		maxTokens: 8192,
		contextWindow: 131072,
		supportsImages: false,
		supportsPromptCache: true,
		inputPrice: 0.6,
		outputPrice: 4.0,
		description: "X AI's Grok-3 mini fast beta model with 131K context window",
	},
	"grok-3": {
		maxTokens: 8192,
		contextWindow: 131072,
		supportsImages: false,
		supportsPromptCache: true,
		inputPrice: 3.0,
		outputPrice: 15.0,
		description: "X AI's Grok-3 model with 131K context window",
	},
	"grok-3-fast": {
		maxTokens: 8192,
		contextWindow: 131072,
		supportsImages: false,
		supportsPromptCache: true,
		inputPrice: 5.0,
		outputPrice: 25.0,
		description: "X AI's Grok-3 fast model with 131K context window",
	},
	"grok-3-mini": {
		maxTokens: 8192,
		contextWindow: 131072,
		supportsImages: false,
		supportsPromptCache: true,
		inputPrice: 0.3,
		outputPrice: 0.5,
		description: "X AI's Grok-3 mini model with 131K context window",
	},
	"grok-3-mini-fast": {
		maxTokens: 8192,
		contextWindow: 131072,
		supportsImages: false,
		supportsPromptCache: true,
		inputPrice: 0.6,
		outputPrice: 4.0,
		description: "X AI's Grok-3 mini fast model with 131K context window",
	},
	"grok-2-latest": {
		maxTokens: 8192,
		contextWindow: 131072,
		supportsImages: false,
		supportsPromptCache: false,
		inputPrice: 2.0,
		outputPrice: 10.0,
		description: "X AI's Grok-2 model - latest version with 131K context window",
	},
	"grok-2": {
		maxTokens: 8192,
		contextWindow: 131072,
		supportsImages: false,
		supportsPromptCache: false,
		inputPrice: 2.0,
		outputPrice: 10.0,
		description: "X AI's Grok-2 model with 131K context window",
	},
	"grok-2-1212": {
		maxTokens: 8192,
		contextWindow: 131072,
		supportsImages: false,
		supportsPromptCache: false,
		inputPrice: 2.0,
		outputPrice: 10.0,
		description: "X AI's Grok-2 model (version 1212) with 131K context window",
	},
	"grok-2-vision-latest": {
		maxTokens: 8192,
		contextWindow: 32768,
		supportsImages: true,
		supportsPromptCache: false,
		inputPrice: 2.0,
		outputPrice: 10.0,
		description: "X AI's Grok-2 Vision model - latest version with image support and 32K context window",
	},
	"grok-2-vision": {
		maxTokens: 8192,
		contextWindow: 32768,
		supportsImages: true,
		supportsPromptCache: false,
		inputPrice: 2.0,
		outputPrice: 10.0,
		description: "X AI's Grok-2 Vision model with image support and 32K context window",
	},
	"grok-2-vision-1212": {
		maxTokens: 8192,
		contextWindow: 32768,
		supportsImages: true,
		supportsPromptCache: false,
		inputPrice: 2.0,
		outputPrice: 10.0,
		description: "X AI's Grok-2 Vision model (version 1212) with image support and 32K context window",
	},
	"grok-vision-beta": {
		maxTokens: 8192,
		contextWindow: 8192,
		supportsImages: true,
		supportsPromptCache: false,
		inputPrice: 5.0,
		outputPrice: 15.0,
		description: "X AI's Grok Vision Beta model with image support and 8K context window",
	},
	"grok-beta": {
		maxTokens: 8192,
		contextWindow: 131072,
		supportsImages: false,
		supportsPromptCache: false,
		inputPrice: 5.0,
		outputPrice: 15.0,
		description: "X AI's Grok Beta model (legacy) with 131K context window",
	},
} as const satisfies Record<string, ModelInfo>

// SambaNova
// https://docs.sambanova.ai/cloud/docs/get-started/supported-models
export type SambanovaModelId = keyof typeof sambanovaModels
export const sambanovaDefaultModelId: SambanovaModelId = "Meta-Llama-3.3-70B-Instruct"
export const sambanovaModels = {
	"Llama-4-Maverick-17B-128E-Instruct": {
		maxTokens: 4096,
		contextWindow: 8_000,
		supportsImages: true,
		supportsPromptCache: false,
		inputPrice: 0.63,
		outputPrice: 1.8,
	},
	"Llama-4-Scout-17B-16E-Instruct": {
		maxTokens: 4096,
		contextWindow: 8_000,
		supportsImages: false,
		supportsPromptCache: false,
		inputPrice: 0.4,
		outputPrice: 0.7,
	},
	"Meta-Llama-3.3-70B-Instruct": {
		maxTokens: 4096,
		contextWindow: 128_000,
		supportsImages: false,
		supportsPromptCache: false,
		inputPrice: 0.6,
		outputPrice: 1.2,
	},
	"DeepSeek-R1-Distill-Llama-70B": {
		maxTokens: 4096,
		contextWindow: 128_000,
		supportsImages: false,
		supportsPromptCache: false,
		inputPrice: 0.7,
		outputPrice: 1.4,
	},
	"DeepSeek-R1": {
		maxTokens: 4096,
		contextWindow: 16_000,
		supportsImages: false,
		supportsPromptCache: false,
		inputPrice: 5.0,
		outputPrice: 7.0,
	},
	"Meta-Llama-3.1-405B-Instruct": {
		maxTokens: 4096,
		contextWindow: 16_000,
		supportsImages: false,
		supportsPromptCache: false,
		inputPrice: 5.0,
		outputPrice: 10.0,
	},
	"Meta-Llama-3.1-8B-Instruct": {
		maxTokens: 4096,
		contextWindow: 16_000,
		supportsImages: false,
		supportsPromptCache: false,
		inputPrice: 0.1,
		outputPrice: 0.2,
	},
	"Meta-Llama-3.2-1B-Instruct": {
		maxTokens: 4096,
		contextWindow: 16_000,
		supportsImages: false,
		supportsPromptCache: false,
		inputPrice: 0.04,
		outputPrice: 0.08,
	},
	"Meta-Llama-3.2-3B-Instruct": {
		maxTokens: 4096,
		contextWindow: 8_000,
		supportsImages: false,
		supportsPromptCache: false,
		inputPrice: 0.08,
		outputPrice: 0.16,
	},
	"Qwen3-32B": {
		maxTokens: 4096,
		contextWindow: 16_000,
		supportsImages: false,
		supportsPromptCache: false,
		inputPrice: 0.4,
		outputPrice: 0.8,
	},
	"QwQ-32B": {
		maxTokens: 4096,
		contextWindow: 16_000,
		supportsImages: false,
		supportsPromptCache: false,
		inputPrice: 0.5,
		outputPrice: 1.0,
	},
	"DeepSeek-V3-0324": {
		maxTokens: 4096,
		contextWindow: 8_000,
		supportsImages: false,
		supportsPromptCache: false,
		inputPrice: 3.0,
		outputPrice: 4.5,
	},
} as const satisfies Record<string, ModelInfo>

// Cerebras
// https://inference-docs.cerebras.ai/api-reference/models
export type CerebrasModelId = keyof typeof cerebrasModels
export const cerebrasDefaultModelId: CerebrasModelId = "llama3.1-8b"
export const cerebrasModels = {
	"llama-4-scout-17b-16e-instruct": {
		maxTokens: 8192,
		contextWindow: 8192,
		supportsImages: false,
		supportsPromptCache: false,
		inputPrice: 0,
		outputPrice: 0,
		description: "Fast inference model with ~2700 tokens/s",
	},
	"llama3.1-8b": {
		maxTokens: 8192,
		contextWindow: 8192,
		supportsImages: false,
		supportsPromptCache: false,
		inputPrice: 0,
		outputPrice: 0,
		description: "Efficient model with ~2100 tokens/s",
	},
	"llama-3.3-70b": {
		maxTokens: 8192,
		contextWindow: 8192,
		supportsImages: false,
		supportsPromptCache: false,
		inputPrice: 0,
		outputPrice: 0,
		description: "Powerful model with ~2600 tokens/s",
	},
	"qwen-3-32b": {
		maxTokens: 16382,
		contextWindow: 16382,
		supportsImages: false,
		supportsPromptCache: false,
		inputPrice: 0,
		outputPrice: 0,
		description: "SOTA coding performance with ~2500 tokens/s",
	},
	"deepseek-r1-distill-llama-70b": {
		maxTokens: 8192,
		contextWindow: 8192,
		supportsImages: false,
		supportsPromptCache: false,
		inputPrice: 0,
		outputPrice: 0,
		description: "Advanced reasoning model with ~2300 tokens/s (private preview)",
	},
} as const satisfies Record<string, ModelInfo>

// Requesty
// https://requesty.ai/models
export const requestyDefaultModelId = "anthropic/claude-3-7-sonnet-latest"
export const requestyDefaultModelInfo: ModelInfo = {
	maxTokens: 8192,
	contextWindow: 200_000,
	supportsImages: true,

	supportsPromptCache: true,
	inputPrice: 3.0,
	outputPrice: 15.0,
	cacheWritesPrice: 3.75,
	cacheReadsPrice: 0.3,
	description: "Anthropic's most intelligent model. Highest level of intelligence and capability.",
}

<<<<<<< HEAD
// Mify
export const mifyModelInfoSaneDefaults: OpenAiCompatibleModelInfo = {
	maxTokens: 4096,
	contextWindow: 4096,
	supportsImages: false,
	supportsPromptCache: false,
	inputPrice: 0.001,
	outputPrice: 0.002,
	temperature: 0.7,
	description: "小米智能助手平台，使用默认模型，无需配置模型ID",
}
=======
// SAP AI Core
export type SapAiCoreModelId = keyof typeof sapAiCoreModels
export const sapAiCoreDefaultModelId: SapAiCoreModelId = "anthropic--claude-3.5-sonnet"
export const sapAiCoreModels = {
	"anthropic--claude-3.7-sonnet": {
		maxTokens: 64_000,
		contextWindow: 200_000,
		supportsImages: true,
		supportsPromptCache: false,
		inputPrice: 3.0,
		outputPrice: 15.0,
	},
	"anthropic--claude-3.5-sonnet": {
		maxTokens: 8192,
		contextWindow: 200_000,
		supportsImages: true,
		supportsPromptCache: false,
		inputPrice: 3.0,
		outputPrice: 15.0,
	},
	"anthropic--claude-3-sonnet": {
		maxTokens: 4096,
		contextWindow: 200_000,
		supportsImages: true,
		supportsPromptCache: false,
		inputPrice: 3.0,
		outputPrice: 15.0,
	},
	"anthropic--claude-3-haiku": {
		maxTokens: 4096,
		contextWindow: 200_000,
		supportsImages: true,
		supportsPromptCache: false,
		inputPrice: 3.0,
		outputPrice: 15.0,
	},
	"anthropic--claude-3-opus": {
		maxTokens: 4096,
		contextWindow: 200_000,
		supportsImages: true,
		supportsPromptCache: false,
		inputPrice: 3.0,
		outputPrice: 15.0,
	},
	"gpt-4o": {
		maxTokens: 4096,
		contextWindow: 200_000,
		supportsImages: true,
		supportsPromptCache: false,
		inputPrice: 3.0,
		outputPrice: 15.0,
	},
	"gpt-4o-mini": {
		maxTokens: 4096,
		contextWindow: 200_000,
		supportsImages: true,
		supportsPromptCache: false,
		inputPrice: 3.0,
		outputPrice: 15.0,
	},
	"gpt-4": {
		maxTokens: 4096,
		contextWindow: 200_000,
		supportsImages: true,
		supportsPromptCache: false,
		inputPrice: 3.0,
		outputPrice: 15.0,
	},
	o1: {
		maxTokens: 4096,
		contextWindow: 200_000,
		supportsImages: true,
		supportsPromptCache: false,
		inputPrice: 3.0,
		outputPrice: 15.0,
	},
	"o3-mini": {
		maxTokens: 4096,
		contextWindow: 200_000,
		supportsImages: true,
		supportsPromptCache: false,
		inputPrice: 3.0,
		outputPrice: 15.0,
	},
	"gpt-4.1": {
		maxTokens: 32_768,
		contextWindow: 1_047_576,
		supportsImages: true,
		supportsPromptCache: true,
		inputPrice: 2,
		outputPrice: 8,
		cacheReadsPrice: 0.5,
	},
	"gpt-4.1-nano": {
		maxTokens: 32_768,
		contextWindow: 1_047_576,
		supportsImages: true,
		supportsPromptCache: true,
		inputPrice: 0.1,
		outputPrice: 0.4,
		cacheReadsPrice: 0.025,
	},
	o3: {
		maxTokens: 100_000,
		contextWindow: 200_000,
		supportsImages: true,
		supportsPromptCache: true,
		inputPrice: 10.0,
		outputPrice: 40.0,
		cacheReadsPrice: 2.5,
	},
	"o4-mini": {
		maxTokens: 100_000,
		contextWindow: 200_000,
		supportsImages: true,
		supportsPromptCache: true,
		inputPrice: 1.1,
		outputPrice: 4.4,
		cacheReadsPrice: 0.275,
	},
} as const satisfies Record<string, ModelInfo>
>>>>>>> d9aa0629
<|MERGE_RESOLUTION|>--- conflicted
+++ resolved
@@ -25,11 +25,8 @@
 	| "xai"
 	| "sambanova"
 	| "cerebras"
-<<<<<<< HEAD
+	| "sapaicore"
 	| "mify"
-=======
-	| "sapaicore"
->>>>>>> d9aa0629
 
 export interface ApiHandlerOptions {
 	apiModelId?: string
@@ -2427,7 +2424,128 @@
 	description: "Anthropic's most intelligent model. Highest level of intelligence and capability.",
 }
 
-<<<<<<< HEAD
+// SAP AI Core
+export type SapAiCoreModelId = keyof typeof sapAiCoreModels
+export const sapAiCoreDefaultModelId: SapAiCoreModelId = "anthropic--claude-3.5-sonnet"
+export const sapAiCoreModels = {
+	"anthropic--claude-3.7-sonnet": {
+		maxTokens: 64_000,
+		contextWindow: 200_000,
+		supportsImages: true,
+		supportsPromptCache: false,
+		inputPrice: 3.0,
+		outputPrice: 15.0,
+	},
+	"anthropic--claude-3.5-sonnet": {
+		maxTokens: 8192,
+		contextWindow: 200_000,
+		supportsImages: true,
+		supportsPromptCache: false,
+		inputPrice: 3.0,
+		outputPrice: 15.0,
+	},
+	"anthropic--claude-3-sonnet": {
+		maxTokens: 4096,
+		contextWindow: 200_000,
+		supportsImages: true,
+		supportsPromptCache: false,
+		inputPrice: 3.0,
+		outputPrice: 15.0,
+	},
+	"anthropic--claude-3-haiku": {
+		maxTokens: 4096,
+		contextWindow: 200_000,
+		supportsImages: true,
+		supportsPromptCache: false,
+		inputPrice: 3.0,
+		outputPrice: 15.0,
+	},
+	"anthropic--claude-3-opus": {
+		maxTokens: 4096,
+		contextWindow: 200_000,
+		supportsImages: true,
+		supportsPromptCache: false,
+		inputPrice: 3.0,
+		outputPrice: 15.0,
+	},
+	"gpt-4o": {
+		maxTokens: 4096,
+		contextWindow: 200_000,
+		supportsImages: true,
+		supportsPromptCache: false,
+		inputPrice: 3.0,
+		outputPrice: 15.0,
+	},
+	"gpt-4o-mini": {
+		maxTokens: 4096,
+		contextWindow: 200_000,
+		supportsImages: true,
+		supportsPromptCache: false,
+		inputPrice: 3.0,
+		outputPrice: 15.0,
+	},
+	"gpt-4": {
+		maxTokens: 4096,
+		contextWindow: 200_000,
+		supportsImages: true,
+		supportsPromptCache: false,
+		inputPrice: 3.0,
+		outputPrice: 15.0,
+	},
+	o1: {
+		maxTokens: 4096,
+		contextWindow: 200_000,
+		supportsImages: true,
+		supportsPromptCache: false,
+		inputPrice: 3.0,
+		outputPrice: 15.0,
+	},
+	"o3-mini": {
+		maxTokens: 4096,
+		contextWindow: 200_000,
+		supportsImages: true,
+		supportsPromptCache: false,
+		inputPrice: 3.0,
+		outputPrice: 15.0,
+	},
+	"gpt-4.1": {
+		maxTokens: 32_768,
+		contextWindow: 1_047_576,
+		supportsImages: true,
+		supportsPromptCache: true,
+		inputPrice: 2,
+		outputPrice: 8,
+		cacheReadsPrice: 0.5,
+	},
+	"gpt-4.1-nano": {
+		maxTokens: 32_768,
+		contextWindow: 1_047_576,
+		supportsImages: true,
+		supportsPromptCache: true,
+		inputPrice: 0.1,
+		outputPrice: 0.4,
+		cacheReadsPrice: 0.025,
+	},
+	o3: {
+		maxTokens: 100_000,
+		contextWindow: 200_000,
+		supportsImages: true,
+		supportsPromptCache: true,
+		inputPrice: 10.0,
+		outputPrice: 40.0,
+		cacheReadsPrice: 2.5,
+	},
+	"o4-mini": {
+		maxTokens: 100_000,
+		contextWindow: 200_000,
+		supportsImages: true,
+		supportsPromptCache: true,
+		inputPrice: 1.1,
+		outputPrice: 4.4,
+		cacheReadsPrice: 0.275,
+	},
+} as const satisfies Record<string, ModelInfo>
+
 // Mify
 export const mifyModelInfoSaneDefaults: OpenAiCompatibleModelInfo = {
 	maxTokens: 4096,
@@ -2438,127 +2556,4 @@
 	outputPrice: 0.002,
 	temperature: 0.7,
 	description: "小米智能助手平台，使用默认模型，无需配置模型ID",
-}
-=======
-// SAP AI Core
-export type SapAiCoreModelId = keyof typeof sapAiCoreModels
-export const sapAiCoreDefaultModelId: SapAiCoreModelId = "anthropic--claude-3.5-sonnet"
-export const sapAiCoreModels = {
-	"anthropic--claude-3.7-sonnet": {
-		maxTokens: 64_000,
-		contextWindow: 200_000,
-		supportsImages: true,
-		supportsPromptCache: false,
-		inputPrice: 3.0,
-		outputPrice: 15.0,
-	},
-	"anthropic--claude-3.5-sonnet": {
-		maxTokens: 8192,
-		contextWindow: 200_000,
-		supportsImages: true,
-		supportsPromptCache: false,
-		inputPrice: 3.0,
-		outputPrice: 15.0,
-	},
-	"anthropic--claude-3-sonnet": {
-		maxTokens: 4096,
-		contextWindow: 200_000,
-		supportsImages: true,
-		supportsPromptCache: false,
-		inputPrice: 3.0,
-		outputPrice: 15.0,
-	},
-	"anthropic--claude-3-haiku": {
-		maxTokens: 4096,
-		contextWindow: 200_000,
-		supportsImages: true,
-		supportsPromptCache: false,
-		inputPrice: 3.0,
-		outputPrice: 15.0,
-	},
-	"anthropic--claude-3-opus": {
-		maxTokens: 4096,
-		contextWindow: 200_000,
-		supportsImages: true,
-		supportsPromptCache: false,
-		inputPrice: 3.0,
-		outputPrice: 15.0,
-	},
-	"gpt-4o": {
-		maxTokens: 4096,
-		contextWindow: 200_000,
-		supportsImages: true,
-		supportsPromptCache: false,
-		inputPrice: 3.0,
-		outputPrice: 15.0,
-	},
-	"gpt-4o-mini": {
-		maxTokens: 4096,
-		contextWindow: 200_000,
-		supportsImages: true,
-		supportsPromptCache: false,
-		inputPrice: 3.0,
-		outputPrice: 15.0,
-	},
-	"gpt-4": {
-		maxTokens: 4096,
-		contextWindow: 200_000,
-		supportsImages: true,
-		supportsPromptCache: false,
-		inputPrice: 3.0,
-		outputPrice: 15.0,
-	},
-	o1: {
-		maxTokens: 4096,
-		contextWindow: 200_000,
-		supportsImages: true,
-		supportsPromptCache: false,
-		inputPrice: 3.0,
-		outputPrice: 15.0,
-	},
-	"o3-mini": {
-		maxTokens: 4096,
-		contextWindow: 200_000,
-		supportsImages: true,
-		supportsPromptCache: false,
-		inputPrice: 3.0,
-		outputPrice: 15.0,
-	},
-	"gpt-4.1": {
-		maxTokens: 32_768,
-		contextWindow: 1_047_576,
-		supportsImages: true,
-		supportsPromptCache: true,
-		inputPrice: 2,
-		outputPrice: 8,
-		cacheReadsPrice: 0.5,
-	},
-	"gpt-4.1-nano": {
-		maxTokens: 32_768,
-		contextWindow: 1_047_576,
-		supportsImages: true,
-		supportsPromptCache: true,
-		inputPrice: 0.1,
-		outputPrice: 0.4,
-		cacheReadsPrice: 0.025,
-	},
-	o3: {
-		maxTokens: 100_000,
-		contextWindow: 200_000,
-		supportsImages: true,
-		supportsPromptCache: true,
-		inputPrice: 10.0,
-		outputPrice: 40.0,
-		cacheReadsPrice: 2.5,
-	},
-	"o4-mini": {
-		maxTokens: 100_000,
-		contextWindow: 200_000,
-		supportsImages: true,
-		supportsPromptCache: true,
-		inputPrice: 1.1,
-		outputPrice: 4.4,
-		cacheReadsPrice: 0.275,
-	},
-} as const satisfies Record<string, ModelInfo>
->>>>>>> d9aa0629
+}