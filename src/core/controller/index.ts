--- conflicted
+++ resolved
@@ -524,13 +524,6 @@
 
 	// 'Add to Cline' context menu in editor and code action
 	async addSelectedCodeToChat(code: string, filePath: string, languageId: string, diagnostics?: vscode.Diagnostic[]) {
-<<<<<<< HEAD
-		// Ensure the sidebar view is visible
-		await vscode.commands.executeCommand("rikline.SidebarProvider.focus")
-		await setTimeoutPromise(100)
-
-=======
->>>>>>> 2ec21eda
 		// Post message to webview with the selected code
 		const fileMention = await this.getFileMentionFromPath(filePath)
 
