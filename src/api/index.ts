import { Anthropic } from "@anthropic-ai/sdk"
import { ApiConfiguration, ModelInfo } from "../shared/api"
import { AnthropicHandler } from "./providers/anthropic"
import { AwsBedrockHandler } from "./providers/bedrock"
import { OpenRouterHandler } from "./providers/openrouter"
import { VertexHandler } from "./providers/vertex"
import { OpenAiHandler } from "./providers/openai"
import { OllamaHandler } from "./providers/ollama"
import { LmStudioHandler } from "./providers/lmstudio"
import { GeminiHandler } from "./providers/gemini"
import { OpenAiNativeHandler } from "./providers/openai-native"
import { ApiStream, ApiStreamUsageChunk } from "./transform/stream"
import { DeepSeekHandler } from "./providers/deepseek"
import { RequestyHandler } from "./providers/requesty"
import { TogetherHandler } from "./providers/together"
import { NebiusHandler } from "./providers/nebius"
import { QwenHandler } from "./providers/qwen"
import { MistralHandler } from "./providers/mistral"
import { DoubaoHandler } from "./providers/doubao"
import { VsCodeLmHandler } from "./providers/vscode-lm"
import { ClineHandler } from "./providers/cline"
import { LiteLlmHandler } from "./providers/litellm"
import { FireworksHandler } from "./providers/fireworks"
import { AskSageHandler } from "./providers/asksage"
import { XAIHandler } from "./providers/xai"
import { SambanovaHandler } from "./providers/sambanova"
import { CerebrasHandler } from "./providers/cerebras"
<<<<<<< HEAD
import { MifyHandler } from "./providers/mify"
=======
import { SapAiCoreHandler } from "./providers/sapaicore"
>>>>>>> d9aa0629

export interface ApiHandler {
	createMessage(systemPrompt: string, messages: Anthropic.Messages.MessageParam[]): ApiStream
	getModel(): { id: string; info: ModelInfo }
	getApiStreamUsage?(): Promise<ApiStreamUsageChunk | undefined>
}

export interface SingleCompletionHandler {
	completePrompt(prompt: string): Promise<string>
}

export function buildApiHandler(configuration: ApiConfiguration): ApiHandler {
	const { apiProvider, ...options } = configuration
	switch (apiProvider) {
		case "anthropic":
			return new AnthropicHandler(options)
		case "openrouter":
			return new OpenRouterHandler(options)
		case "bedrock":
			return new AwsBedrockHandler(options)
		case "vertex":
			return new VertexHandler(options)
		case "openai":
			return new OpenAiHandler(options)
		case "ollama":
			return new OllamaHandler(options)
		case "lmstudio":
			return new LmStudioHandler(options)
		case "gemini":
			return new GeminiHandler(options)
		case "openai-native":
			return new OpenAiNativeHandler(options)
		case "deepseek":
			return new DeepSeekHandler(options)
		case "requesty":
			return new RequestyHandler(options)
		case "fireworks":
			return new FireworksHandler(options)
		case "together":
			return new TogetherHandler(options)
		case "qwen":
			return new QwenHandler(options)
		case "doubao":
			return new DoubaoHandler(options)
		case "mistral":
			return new MistralHandler(options)
		case "vscode-lm":
			return new VsCodeLmHandler(options)
		case "cline":
			return new ClineHandler(options)
		case "litellm":
			return new LiteLlmHandler(options)
		case "nebius":
			return new NebiusHandler(options)
		case "asksage":
			return new AskSageHandler(options)
		case "xai":
			return new XAIHandler(options)
		case "sambanova":
			return new SambanovaHandler(options)
		case "cerebras":
			return new CerebrasHandler(options)
<<<<<<< HEAD
		case "mify":
			return new MifyHandler(options)
=======
		case "sapaicore":
			return new SapAiCoreHandler(options)
>>>>>>> d9aa0629
		default:
			return new AnthropicHandler(options)
	}
}<|MERGE_RESOLUTION|>--- conflicted
+++ resolved
@@ -25,11 +25,8 @@
 import { XAIHandler } from "./providers/xai"
 import { SambanovaHandler } from "./providers/sambanova"
 import { CerebrasHandler } from "./providers/cerebras"
-<<<<<<< HEAD
+import { SapAiCoreHandler } from "./providers/sapaicore"
 import { MifyHandler } from "./providers/mify"
-=======
-import { SapAiCoreHandler } from "./providers/sapaicore"
->>>>>>> d9aa0629
 
 export interface ApiHandler {
 	createMessage(systemPrompt: string, messages: Anthropic.Messages.MessageParam[]): ApiStream
@@ -92,13 +89,10 @@
 			return new SambanovaHandler(options)
 		case "cerebras":
 			return new CerebrasHandler(options)
-<<<<<<< HEAD
+		case "sapaicore":
+			return new SapAiCoreHandler(options)
 		case "mify":
 			return new MifyHandler(options)
-=======
-		case "sapaicore":
-			return new SapAiCoreHandler(options)
->>>>>>> d9aa0629
 		default:
 			return new AnthropicHandler(options)
 	}
