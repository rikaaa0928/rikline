import type { Anthropic } from "@anthropic-ai/sdk"
// Restore GenerateContentConfig import and add GenerateContentResponseUsageMetadata
import {
	GoogleGenAI,
	type Content,
	type GenerateContentConfig,
	type GenerateContentResponseUsageMetadata,
	HttpOptions,
} from "@google/genai"
// import NodeCache from "node-cache"
import { withRetry } from "../retry"
import { Part } from "@google/genai"
import { ApiHandler } from "../"
import { ApiHandlerOptions, geminiDefaultModelId, GeminiModelId, geminiModels, ModelInfo } from "@shared/api"
import { convertAnthropicMessageToGemini } from "../transform/gemini-format"
import { ApiStream } from "../transform/stream"
import { telemetryService } from "@services/posthog/telemetry/TelemetryService"

// Define a default TTL for the cache (e.g., 15 minutes in seconds)
const DEFAULT_CACHE_TTL_SECONDS = 900

interface GeminiHandlerOptions {
	isVertex?: boolean
	vertexProjectId?: string
	vertexRegion?: string
	geminiApiKey?: string
	geminiBaseUrl?: string
	thinkingBudgetTokens?: number
	apiModelId?: string
	taskId?: string
}

/**
 * Handler for Google's Gemini API with optimized caching strategy and accurate cost accounting.
 *
 * Key features:
 * - One cache per task: Creates a single cache per task and reuses it for subsequent turns
 * - Stable cache keys: Uses taskId as a stable identifier for caches
 * - Efficient cache updates: Only updates caches when there's new content to add
 * - Split cost accounting: Separates immediate costs from ongoing cache storage costs
 *
 * Cost accounting approach:
 * - Immediate costs (per message): Input tokens, output tokens, and cache read costs
 * - Ongoing costs (per task): Cache storage costs for the TTL period
 *
 * Gemini's caching system is unique in that it charges for holding tokens in cache by the hour.
 * This implementation optimizes for both performance and cost by:
 * 1. Minimizing redundant cache creations
 * 2. Properly accounting for cache costs in the billing calculations
 * 3. Using a stable cache key to ensure cache reuse across turns
 * 4. Separating immediate costs from ongoing costs to avoid double-counting
 */
export class GeminiHandler implements ApiHandler {
<<<<<<< HEAD
	private options: GeminiHandlerOptions
	private client: GoogleGenAI
=======
	private options: ApiHandlerOptions
	private client: GoogleGenAI | undefined
>>>>>>> fadaf008

	constructor(options: GeminiHandlerOptions) {
		// Store the options
		this.options = options
	}

	private ensureClient(): GoogleGenAI {
		if (!this.client) {
			const options = this.options as GeminiHandlerOptions

			if (options.isVertex) {
				// Initialize with Vertex AI configuration
				const project = this.options.vertexProjectId ?? "not-provided"
				const location = this.options.vertexRegion ?? "not-provided"

				try {
					this.client = new GoogleGenAI({
						vertexai: true,
						project,
						location,
					})
				} catch (error) {
					throw new Error(`Error creating Gemini Vertex AI client: ${error.message}`)
				}
			} else {
				// Initialize with standard API key
				if (!options.geminiApiKey) {
					throw new Error("API key is required for Google Gemini when not using Vertex AI")
				}

				try {
					this.client = new GoogleGenAI({ apiKey: options.geminiApiKey })
				} catch (error) {
					throw new Error(`Error creating Gemini client: ${error.message}`)
				}
			}
		}
		return this.client
	}

	/**
	 * Creates a message using the Gemini API with implicit caching.
	 *
	 * Cost accounting:
	 * - Immediate costs (returned in the usage object): Input tokens, output tokens, cache read costs
	 *
	 * @param systemPrompt The system prompt to use for the message
	 * @param messages The conversation history to include in the message
	 * @returns An async generator that yields chunks of the response with accurate immediate costs
	 */
	@withRetry({
		maxRetries: 4,
		baseDelay: 2000,
		maxDelay: 15000,
	})
	async *createMessage(systemPrompt: string, messages: Anthropic.Messages.MessageParam[]): ApiStream {
		const client = this.ensureClient()
		const { id: modelId, info } = this.getModel()
		const contents = messages.map(convertAnthropicMessageToGemini)

		// Configure thinking budget if supported
		const thinkingBudget = this.options.thinkingBudgetTokens ?? 0
		const maxBudget = info.thinkingConfig?.maxBudget ?? 0
		let httpOptions: HttpOptions | undefined = undefined

		if (this.options.isVertex && this.options.vertexBaseUrl) {
			httpOptions = {
				baseUrl: this.options.vertexBaseUrl,
			}
		} else if (!this.options.isVertex && this.options.geminiBaseUrl) {
			httpOptions = {
				baseUrl: this.options.geminiBaseUrl,
			}
		}
		// Set up base generation config
		const requestConfig: GenerateContentConfig = {
			// Add base URL if configured
			httpOptions: httpOptions,
			...{ systemInstruction: systemPrompt },
			// Set temperature (default to 0)
			temperature: 0,
		}

		// Add thinking config if the model supports it
		if (thinkingBudget > 0) {
			requestConfig.thinkingConfig = {
				thinkingBudget: thinkingBudget,
				includeThoughts: true,
			}
		}

		// Generate content using the configured parameters
		const sdkCallStartTime = Date.now()
		let sdkFirstChunkTime: number | undefined
		let ttftSdkMs: number | undefined
		let apiSuccess = false
		let apiError: string | undefined
		let promptTokens = 0
		let outputTokens = 0
		let cacheReadTokens = 0
		let thoughtsTokenCount = 0 // Initialize thought token counts
		let lastUsageMetadata: GenerateContentResponseUsageMetadata | undefined

		try {
			const result = await client.models.generateContentStream({
				model: modelId,
				contents: contents,
				config: {
					...requestConfig,
				},
			})

			let isFirstSdkChunk = true
			for await (const chunk of result) {
				if (isFirstSdkChunk) {
					sdkFirstChunkTime = Date.now()
					ttftSdkMs = sdkFirstChunkTime - sdkCallStartTime
					isFirstSdkChunk = false
				}

				// Handle thinking content from Gemini's response
				const candidateForThoughts = chunk?.candidates?.[0]
				const partsForThoughts = candidateForThoughts?.content?.parts
				let thoughts = "" // Initialize as empty string

				if (partsForThoughts) {
					// This ensures partsForThoughts is a Part[] array
					for (const part of partsForThoughts) {
						const { thought, text } = part as Part
						if (thought && text) {
							// Ensure part.text exists
							// Handle the thought part
							thoughts += text + "\n" // Append thought and a newline
						}
					}
				}

				if (thoughts.trim() !== "") {
					yield {
						type: "reasoning",
						reasoning: thoughts.trim(),
					}
					thoughts = "" // Reset thoughts after yielding
				}

				if (chunk.text) {
					yield {
						type: "text",
						text: chunk.text,
					}
				}

				if (chunk.usageMetadata) {
					lastUsageMetadata = chunk.usageMetadata
					promptTokens = lastUsageMetadata.promptTokenCount ?? promptTokens
					outputTokens = lastUsageMetadata.candidatesTokenCount ?? outputTokens
					thoughtsTokenCount = lastUsageMetadata.thoughtsTokenCount ?? thoughtsTokenCount
					cacheReadTokens = lastUsageMetadata.cachedContentTokenCount ?? cacheReadTokens
				}
			}
			apiSuccess = true

			if (lastUsageMetadata) {
				const totalCost = this.calculateCost({
					info,
					inputTokens: promptTokens,
					outputTokens,
					thoughtsTokenCount,
					cacheReadTokens,
				})
				yield {
					type: "usage",
					inputTokens: promptTokens - cacheReadTokens,
					outputTokens,
					thoughtsTokenCount,
					cacheReadTokens,
					cacheWriteTokens: 0,
					totalCost,
				}
			}
		} catch (error) {
			apiSuccess = false
			// Let the error propagate to be handled by withRetry or Task.ts
			// Telemetry will be sent in the finally block.
			if (error instanceof Error) {
				apiError = error.message

				// Gemini doesn't include status codes in their errors
				// https://github.com/googleapis/js-genai/blob/61f7f27b866c74333ca6331883882489bcb708b9/src/_api_client.ts#L569
				const rateLimitPatterns = [
					/got status: 429/i,
					/429 Too Many Requests/i,
					/rate limit exceeded/i,
					/too many requests/i,
				]

				const isRateLimit =
					error.name === "ClientError" && rateLimitPatterns.some((pattern) => pattern.test(error.message))

				if (isRateLimit) {
					const rateLimitError = Object.assign(new Error(error.message), {
						...error,
						status: 429,
					})
					throw rateLimitError
				}
			} else {
				apiError = String(error)
			}

			throw error
		} finally {
			const sdkCallEndTime = Date.now()
			const totalDurationSdkMs = sdkCallEndTime - sdkCallStartTime
			const cacheHit = cacheReadTokens > 0
			const cacheHitPercentage = promptTokens > 0 ? (cacheReadTokens / promptTokens) * 100 : undefined
			const throughputTokensPerSecSdk =
				totalDurationSdkMs > 0 && outputTokens > 0 ? outputTokens / (totalDurationSdkMs / 1000) : undefined

			if (this.options.taskId) {
				telemetryService.captureGeminiApiPerformance(
					this.options.taskId,
					modelId,
					{
						ttftSec: ttftSdkMs !== undefined ? ttftSdkMs / 1000 : undefined,
						totalDurationSec: totalDurationSdkMs / 1000,
						promptTokens,
						outputTokens,
						cacheReadTokens,
						cacheHit,
						cacheHitPercentage,
						apiSuccess,
						apiError,
						throughputTokensPerSec: throughputTokensPerSecSdk,
					},
					true,
				)
			} else {
				console.warn("GeminiHandler: taskId not available for telemetry in createMessage.")
			}
		}
	}

	/**
	 * Calculate the immediate dollar cost of the API call based on token usage and model pricing.
	 *
	 * This method accounts for the immediate costs of the API call:
	 * - Input token costs (for uncached tokens)
	 * - Output token costs
	 * - Cache read costs
	 * - Gemini implicit caching has no write costs
	 *
	 */
	public calculateCost({
		info,
		inputTokens,
		outputTokens,
		thoughtsTokenCount = 0,
		cacheReadTokens = 0,
	}: {
		info: ModelInfo
		inputTokens: number
		outputTokens: number
		thoughtsTokenCount: number
		cacheReadTokens?: number
	}) {
		// Exit early if any required pricing information is missing
		if (!info.inputPrice || !info.outputPrice) {
			return undefined
		}

		let inputPrice = info.inputPrice
		let outputPrice = info.outputPrice
		// Right now, we only show the immediate costs of caching and not the ongoing costs of storing the cache
		let cacheReadsPrice = info.cacheReadsPrice ?? 0

		// If there's tiered pricing then adjust prices based on the input tokens used
		if (info.tiers) {
			const tier = info.tiers.find((tier) => inputTokens <= tier.contextWindow)
			if (tier) {
				inputPrice = tier.inputPrice ?? inputPrice
				outputPrice = tier.outputPrice ?? outputPrice
				cacheReadsPrice = tier.cacheReadsPrice ?? cacheReadsPrice
			}
		}

		// Subtract the cached input tokens from the total input tokens
		const uncachedInputTokens = inputTokens - (cacheReadTokens ?? 0)

		// Calculate immediate costs only

		// 1. Input token costs (for uncached tokens)
		const inputTokensCost = inputPrice * (uncachedInputTokens / 1_000_000)

		// 2. Output token costs
		const responseTokensCost = outputPrice * ((outputTokens + thoughtsTokenCount) / 1_000_000)

		// 3. Cache read costs (immediate)
		const cacheReadCost = (cacheReadTokens ?? 0) > 0 ? cacheReadsPrice * ((cacheReadTokens ?? 0) / 1_000_000) : 0

		// Calculate total immediate cost (excluding cache write/storage costs)
		const totalCost = inputTokensCost + responseTokensCost + cacheReadCost

		// Create the trace object for debugging
		const trace: Record<string, { price: number; tokens: number; cost: number }> = {
			input: { price: inputPrice, tokens: uncachedInputTokens, cost: inputTokensCost },
			output: { price: outputPrice, tokens: outputTokens, cost: responseTokensCost },
		}

		// Only include cache read costs in the trace (cache write costs are tracked separately)
		if ((cacheReadTokens ?? 0) > 0) {
			trace.cacheRead = { price: cacheReadsPrice, tokens: cacheReadTokens ?? 0, cost: cacheReadCost }
		}

		// console.log(`[GeminiHandler] calculateCost -> ${totalCost}`, trace)
		return totalCost
	}

	/**
	 * Get the model ID and info for the current configuration
	 */
	getModel(): { id: GeminiModelId; info: ModelInfo } {
		const modelId = this.options.apiModelId
		if (modelId && modelId in geminiModels) {
			const id = modelId as GeminiModelId
			return { id, info: geminiModels[id] }
		}
		return {
			id: geminiDefaultModelId,
			info: geminiModels[geminiDefaultModelId],
		}
	}

	/**
	 * Count tokens in content using the Gemini API
	 */
	async countTokens(content: Array<any>): Promise<number> {
		try {
			const client = this.ensureClient()
			const { id: model } = this.getModel()

			// Convert content to Gemini format
			const geminiContent = content.map((block) => {
				if (typeof block === "string") {
					return { text: block }
				}
				return { text: JSON.stringify(block) }
			})

			// Use Gemini's token counting API
			const response = await client.models.countTokens({
				model,
				contents: [{ parts: geminiContent }],
			})

			if (response.totalTokens === undefined) {
				console.warn("Gemini token counting returned undefined, using fallback")
				return this.estimateTokens(content)
			}

			return response.totalTokens
		} catch (error) {
			console.warn("Gemini token counting failed, using fallback", error)
			return this.estimateTokens(content)
		}
	}

	/**
	 * Fallback token estimation method
	 */
	private estimateTokens(content: Array<any>): number {
		// Simple estimation: ~4 characters per token
		const totalChars = content.reduce((total, block) => {
			if (typeof block === "string") {
				return total + block.length
			} else if (block && typeof block === "object") {
				// Safely stringify the object
				try {
					const jsonStr = JSON.stringify(block)
					return total + jsonStr.length
				} catch (e) {
					console.warn("Failed to stringify block for token estimation", e)
					return total
				}
			}
			return total
		}, 0)

		return Math.ceil(totalChars / 4)
	}
}<|MERGE_RESOLUTION|>--- conflicted
+++ resolved
@@ -28,6 +28,7 @@
 	thinkingBudgetTokens?: number
 	apiModelId?: string
 	taskId?: string
+	vertexBaseUrl?: string
 }
 
 /**
@@ -51,13 +52,8 @@
  * 4. Separating immediate costs from ongoing costs to avoid double-counting
  */
 export class GeminiHandler implements ApiHandler {
-<<<<<<< HEAD
 	private options: GeminiHandlerOptions
-	private client: GoogleGenAI
-=======
-	private options: ApiHandlerOptions
 	private client: GoogleGenAI | undefined
->>>>>>> fadaf008
 
 	constructor(options: GeminiHandlerOptions) {
 		// Store the options
