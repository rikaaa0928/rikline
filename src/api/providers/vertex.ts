--- conflicted
+++ resolved
@@ -1,307 +1,225 @@
 import { Anthropic } from "@anthropic-ai/sdk"
-import { AnthropicVertex } from "@anthropic-ai/vertex-sdk"
+import axios from "axios"
+import { setTimeout as setTimeoutPromise } from "node:timers/promises"
+import OpenAI from "openai"
+import { ApiHandler } from "../"
+import { ModelInfo, openRouterDefaultModelId, openRouterDefaultModelInfo } from "@shared/api"
 import { withRetry } from "../retry"
-import { ApiHandler } from "../"
-import { ApiHandlerOptions, ModelInfo, vertexDefaultModelId, VertexModelId, vertexModels } from "@shared/api"
-import { ApiStream } from "@api/transform/stream"
-import { GeminiHandler } from "./gemini"
-// import { VertexAI } from "@google-cloud/vertexai"
-// import { calculateApiCostOpenAI } from "@utils/cost"
-import process from "node:process" // 导入 process
-
-interface VertexHandlerOptions {
-	vertexProjectId?: string
-	vertexRegion?: string
-	apiModelId?: string
+import { createOpenRouterStream } from "../transform/openrouter-stream"
+import { ApiStream, ApiStreamUsageChunk } from "../transform/stream"
+import { OpenRouterErrorResponse } from "./types"
+import { shouldSkipReasoningForModel } from "@utils/model-utils"
+
+interface OpenRouterHandlerOptions {
+	openRouterApiKey?: string
+	openRouterModelId?: string
+	openRouterModelInfo?: ModelInfo
+	openRouterProviderSorting?: string
+	reasoningEffort?: string
 	thinkingBudgetTokens?: number
-	geminiApiKey?: string
-	geminiBaseUrl?: string
-	taskId?: string
+	openRouterBaseUrl?: string
 }
 
-export class VertexHandler implements ApiHandler {
-	private geminiHandler: GeminiHandler | undefined
-	private clientAnthropic: AnthropicVertex | undefined
-	private options: VertexHandlerOptions
-
-	constructor(options: VertexHandlerOptions) {
+export class OpenRouterHandler implements ApiHandler {
+	private options: OpenRouterHandlerOptions
+	private client: OpenAI | undefined
+	lastGenerationId?: string
+
+	constructor(options: OpenRouterHandlerOptions) {
 		this.options = options
 	}
 
-<<<<<<< HEAD
-		// 如果提供了凭证路径，则设置环境变量
-		// 注意：这应该在客户端初始化之前完成
-		if (options.vertexCredentialsPath) {
-			process.env.GOOGLE_APPLICATION_CREDENTIALS = options.vertexCredentialsPath
-		}
-
-		// Create a GeminiHandler with isVertex flag for Gemini models
-		this.geminiHandler = new GeminiHandler({
-			...options,
-			isVertex: true,
-		})
-
-		// Initialize Anthropic client for Claude models
-		this.clientAnthropic = new AnthropicVertex({
-			projectId: this.options.vertexProjectId,
-			// https://cloud.google.com/vertex-ai/generative-ai/docs/partner-models/use-claude#regions
-			region: this.options.vertexRegion,
-			// If vertexBaseUrl exists, append /v1 if it doesn't end with /
-			baseURL: this.options.vertexBaseUrl
-				? this.options.vertexBaseUrl.endsWith("/")
-					? `${this.options.vertexBaseUrl}v1`
-					: `${this.options.vertexBaseUrl}/v1`
-				: undefined,
-		})
-=======
-	private ensureGeminiHandler(): GeminiHandler {
-		if (!this.geminiHandler) {
+	private ensureClient(): OpenAI {
+		if (!this.client) {
+			if (!this.options.openRouterApiKey) {
+				throw new Error("OpenRouter API key is required")
+			}
 			try {
-				// Create a GeminiHandler with isVertex flag for Gemini models
-				this.geminiHandler = new GeminiHandler({
-					...this.options,
-					isVertex: true,
+				this.client = new OpenAI({
+					baseURL: this.options.openRouterBaseUrl || "https://openrouter.ai/api/v1",
+					apiKey: this.options.openRouterApiKey,
+					defaultHeaders: {
+						"HTTP-Referer": "https://rikaaa0928.moe", // Optional, for including your app on openrouter.ai rankings.
+						"X-Title": "rikcline", // Optional. Shows in rankings on openrouter.ai.
+					},
 				})
 			} catch (error: any) {
-				throw new Error(`Error creating Vertex AI Gemini handler: ${error.message}`)
-			}
-		}
-		return this.geminiHandler
-	}
-
-	private ensureAnthropicClient(): AnthropicVertex {
-		if (!this.clientAnthropic) {
-			if (!this.options.vertexProjectId) {
-				throw new Error("Vertex AI project ID is required")
-			}
-			if (!this.options.vertexRegion) {
-				throw new Error("Vertex AI region is required")
-			}
-			try {
-				// Initialize Anthropic client for Claude models
-				this.clientAnthropic = new AnthropicVertex({
-					projectId: this.options.vertexProjectId,
-					// https://cloud.google.com/vertex-ai/generative-ai/docs/partner-models/use-claude#regions
-					region: this.options.vertexRegion,
-				})
-			} catch (error: any) {
-				throw new Error(`Error creating Vertex AI Anthropic client: ${error.message}`)
-			}
-		}
-		return this.clientAnthropic
->>>>>>> fadaf008
+				throw new Error(`Error creating OpenRouter client: ${error.message}`)
+			}
+		}
+		return this.client
 	}
 
 	@withRetry()
 	async *createMessage(systemPrompt: string, messages: Anthropic.Messages.MessageParam[]): ApiStream {
-		const model = this.getModel()
-		const modelId = model.id
-
-		// For Gemini models, use the GeminiHandler
-		if (!modelId.includes("claude")) {
-			const geminiHandler = this.ensureGeminiHandler()
-			yield* geminiHandler.createMessage(systemPrompt, messages)
-			return
-		}
-
-		const clientAnthropic = this.ensureAnthropicClient()
-
-		// Claude implementation
-		let budget_tokens = this.options.thinkingBudgetTokens || 0
-		const reasoningOn =
-			(modelId.includes("3-7") || modelId.includes("sonnet-4") || modelId.includes("opus-4")) && budget_tokens !== 0
-				? true
-				: false
-		let stream
-
-		switch (modelId) {
-			case "claude-sonnet-4@20250514":
-			case "claude-opus-4@20250514":
-			case "claude-3-7-sonnet@20250219":
-			case "claude-3-5-sonnet-v2@20241022":
-			case "claude-3-5-sonnet@20240620":
-			case "claude-3-5-haiku@20241022":
-			case "claude-3-opus@20240229":
-			case "claude-3-haiku@20240307": {
-				// Find indices of user messages for cache control
-				const userMsgIndices = messages.reduce(
-					(acc, msg, index) => (msg.role === "user" ? [...acc, index] : acc),
-					[] as number[],
-				)
-				const lastUserMsgIndex = userMsgIndices[userMsgIndices.length - 1] ?? -1
-				const secondLastMsgUserIndex = userMsgIndices[userMsgIndices.length - 2] ?? -1
-				stream = await clientAnthropic.beta.messages.create(
-					{
-						model: modelId,
-						max_tokens: model.info.maxTokens || 8192,
-						thinking: reasoningOn ? { type: "enabled", budget_tokens: budget_tokens } : undefined,
-						temperature: reasoningOn ? undefined : 0,
-						system: [
-							{
-								text: systemPrompt,
-								type: "text",
-								cache_control: { type: "ephemeral" },
-							},
-						],
-						messages: messages.map((message, index) => {
-							if (index === lastUserMsgIndex || index === secondLastMsgUserIndex) {
-								return {
-									...message,
-									content:
-										typeof message.content === "string"
-											? [
-													{
-														type: "text",
-														text: message.content,
-														cache_control: {
-															type: "ephemeral",
-														},
-													},
-												]
-											: message.content.map((content, contentIndex) =>
-													contentIndex === message.content.length - 1
-														? {
-																...content,
-																cache_control: {
-																	type: "ephemeral",
-																},
-															}
-														: content,
-												),
-								}
-							}
-							return {
-								...message,
-								content:
-									typeof message.content === "string"
-										? [
-												{
-													type: "text",
-													text: message.content,
-												},
-											]
-										: message.content,
-							}
-						}),
-						stream: true,
-					},
-					{
-						headers: {},
-					},
-				)
-				break
-			}
-			default: {
-				stream = await clientAnthropic.beta.messages.create({
-					model: modelId,
-					max_tokens: model.info.maxTokens || 8192,
-					temperature: 0,
-					system: [
-						{
-							text: systemPrompt,
-							type: "text",
-						},
-					],
-					messages: messages.map((message) => ({
-						...message,
-						content:
-							typeof message.content === "string"
-								? [
-										{
-											type: "text",
-											text: message.content,
-										},
-									]
-								: message.content,
-					})),
-					stream: true,
-				})
-				break
-			}
-		}
+		const client = this.ensureClient()
+		this.lastGenerationId = undefined
+
+		const stream = await createOpenRouterStream(
+			client,
+			systemPrompt,
+			messages,
+			this.getModel(),
+			this.options.reasoningEffort,
+			this.options.thinkingBudgetTokens,
+			this.options.openRouterProviderSorting,
+		)
+
+		let didOutputUsage: boolean = false
 
 		for await (const chunk of stream) {
-			switch (chunk?.type) {
-				case "message_start":
-					const usage = chunk.message.usage
+			// openrouter returns an error object instead of the openai sdk throwing an error
+			// Check for error field directly on chunk
+			if ("error" in chunk) {
+				const error = chunk.error as OpenRouterErrorResponse["error"]
+				console.error(`OpenRouter API Error: ${error?.code} - ${error?.message}`)
+				// Include metadata in the error message if available
+				const metadataStr = error.metadata ? `\nMetadata: ${JSON.stringify(error.metadata, null, 2)}` : ""
+				throw new Error(`OpenRouter API Error ${error.code}: ${error.message}${metadataStr}`)
+			}
+
+			// Check for error in choices[0].finish_reason
+			// OpenRouter may return errors in a non-standard way within choices
+			const choice = chunk.choices?.[0]
+			// Use type assertion since OpenRouter uses non-standard "error" finish_reason
+			if ((choice?.finish_reason as string) === "error") {
+				// Use type assertion since OpenRouter adds non-standard error property
+				const choiceWithError = choice as any
+				if (choiceWithError.error) {
+					const error = choiceWithError.error
+					console.error(
+						`OpenRouter Mid-Stream Error: ${error?.code || "Unknown"} - ${error?.message || "Unknown error"}`,
+					)
+					// Format error details
+					const errorDetails = typeof error === "object" ? JSON.stringify(error, null, 2) : String(error)
+					throw new Error(`OpenRouter Mid-Stream Error: ${errorDetails}`)
+				} else {
+					// Fallback if error details are not available
+					throw new Error(
+						`OpenRouter Mid-Stream Error: Stream terminated with error status but no error details provided`,
+					)
+				}
+			}
+
+			if (!this.lastGenerationId && chunk.id) {
+				this.lastGenerationId = chunk.id
+			}
+
+			const delta = chunk.choices[0]?.delta
+			if (delta?.content) {
+				yield {
+					type: "text",
+					text: delta.content,
+				}
+			}
+
+			// Reasoning tokens are returned separately from the content
+			// Skip reasoning content for Grok 4 models since it only displays "thinking" without providing useful information
+			if ("reasoning" in delta && delta.reasoning && !shouldSkipReasoningForModel(this.options.openRouterModelId)) {
+				yield {
+					type: "reasoning",
+					// @ts-ignore-next-line
+					reasoning: delta.reasoning,
+				}
+			}
+
+			if (!didOutputUsage && chunk.usage) {
+				let modelId = this.options.openRouterModelId
+				if (modelId && modelId.includes("gemini")) {
 					yield {
 						type: "usage",
-						inputTokens: usage.input_tokens || 0,
-						outputTokens: usage.output_tokens || 0,
-						cacheWriteTokens: usage.cache_creation_input_tokens || undefined,
-						cacheReadTokens: usage.cache_read_input_tokens || undefined,
-					}
-					break
-				case "message_delta":
+						cacheWriteTokens: 0,
+						cacheReadTokens: chunk.usage.prompt_tokens_details?.cached_tokens || 0,
+						inputTokens: (chunk.usage.prompt_tokens || 0) - (chunk.usage.prompt_tokens_details?.cached_tokens || 0),
+						outputTokens: chunk.usage.completion_tokens || 0,
+						// @ts-ignore-next-line
+						totalCost: (chunk.usage.cost || 0) + (chunk.usage.cost_details?.upstream_inference_cost || 0),
+					}
+				} else {
 					yield {
 						type: "usage",
-						inputTokens: 0,
-						outputTokens: chunk.usage?.output_tokens || 0,
-					}
-					break
-				case "message_stop":
-					break
-				case "content_block_start":
-					switch (chunk.content_block.type) {
-						case "thinking":
-							yield {
-								type: "reasoning",
-								reasoning: chunk.content_block.thinking || "",
-							}
-							break
-						case "redacted_thinking":
-							// Handle redacted thinking blocks - we still mark it as reasoning
-							// but note that the content is encrypted
-							yield {
-								type: "reasoning",
-								reasoning: "[Redacted thinking block]",
-							}
-							break
-						case "text":
-							if (chunk.index > 0) {
-								yield {
-									type: "text",
-									text: "\n",
-								}
-							}
-							yield {
-								type: "text",
-								text: chunk.content_block.text,
-							}
-							break
-					}
-					break
-				case "content_block_delta":
-					switch (chunk.delta.type) {
-						case "thinking_delta":
-							yield {
-								type: "reasoning",
-								reasoning: chunk.delta.thinking,
-							}
-							break
-						case "text_delta":
-							yield {
-								type: "text",
-								text: chunk.delta.text,
-							}
-							break
-					}
-					break
-				case "content_block_stop":
-					break
-			}
-		}
-	}
-
-	getModel(): { id: VertexModelId; info: ModelInfo } {
-		const modelId = this.options.apiModelId
-		if (modelId && modelId in vertexModels) {
-			const id = modelId as VertexModelId
-			return { id, info: vertexModels[id] }
-		}
-		return {
-			id: vertexDefaultModelId,
-			info: vertexModels[vertexDefaultModelId],
-		}
+						cacheWriteTokens: 0,
+						cacheReadTokens: chunk.usage.prompt_tokens_details?.cached_tokens || 0,
+						inputTokens: chunk.usage.prompt_tokens || 0,
+						outputTokens: chunk.usage.completion_tokens || 0,
+						// @ts-ignore-next-line
+						totalCost: (chunk.usage.cost || 0) + (chunk.usage.cost_details?.upstream_inference_cost || 0),
+					}
+				}
+				didOutputUsage = true
+			}
+		}
+
+		// Fallback to generation endpoint if usage chunk not returned
+		if (!didOutputUsage) {
+			const apiStreamUsage = await this.getApiStreamUsage()
+			if (apiStreamUsage) {
+				yield apiStreamUsage
+			}
+		}
+	}
+
+	async getApiStreamUsage(): Promise<ApiStreamUsageChunk | undefined> {
+		if (this.lastGenerationId) {
+			await setTimeoutPromise(500) // FIXME: necessary delay to ensure generation endpoint is ready
+			try {
+				const generationIterator = this.fetchGenerationDetails(this.lastGenerationId)
+				const generation = (await generationIterator.next()).value
+				// console.log("OpenRouter generation details:", generation)
+				let modelId = this.options.openRouterModelId
+				if (modelId && modelId.includes("gemini")) {
+					return {
+						type: "usage",
+						cacheWriteTokens: 0,
+						cacheReadTokens: generation?.native_tokens_cached || 0,
+						// openrouter generation endpoint fails often
+						inputTokens: (generation?.native_tokens_prompt || 0) - (generation?.native_tokens_cached || 0),
+						outputTokens: generation?.native_tokens_completion || 0,
+						totalCost: generation?.total_cost || 0,
+					}
+				} else {
+					return {
+						type: "usage",
+						cacheWriteTokens: 0,
+						cacheReadTokens: generation?.native_tokens_cached || 0,
+						// openrouter generation endpoint fails often
+						inputTokens: generation?.native_tokens_prompt || 0,
+						outputTokens: generation?.native_tokens_completion || 0,
+						totalCost: generation?.total_cost || 0,
+					}
+				}
+			} catch (error) {
+				// ignore if fails
+				console.error("Error fetching OpenRouter generation details:", error)
+			}
+		}
+		return undefined
+	}
+
+	@withRetry({ maxRetries: 4, baseDelay: 250, maxDelay: 1000, retryAllErrors: true })
+	async *fetchGenerationDetails(genId: string) {
+		// console.log("Fetching generation details for:", genId)
+		try {
+			const response = await axios.get(`https://openrouter.ai/api/v1/generation?id=${genId}`, {
+				headers: {
+					Authorization: `Bearer ${this.options.openRouterApiKey}`,
+				},
+				timeout: 15_000, // this request hangs sometimes
+			})
+			yield response.data?.data
+		} catch (error) {
+			// ignore if fails
+			console.error("Error fetching OpenRouter generation details:", error)
+			throw error
+		}
+	}
+
+	getModel(): { id: string; info: ModelInfo } {
+		let modelId = this.options.openRouterModelId
+		const modelInfo = this.options.openRouterModelInfo
+		if (modelId && modelInfo) {
+			return { id: modelId, info: modelInfo }
+		}
+		return { id: openRouterDefaultModelId, info: openRouterDefaultModelInfo }
 	}
 }