import { Anthropic } from "@anthropic-ai/sdk"
import { AnthropicVertex } from "@anthropic-ai/vertex-sdk"
import { withRetry } from "../retry"
import { ApiHandler } from "../"
import { ApiHandlerOptions, ModelInfo, vertexDefaultModelId, VertexModelId, vertexModels } from "@shared/api"
import { ApiStream } from "@api/transform/stream"
import { GeminiHandler } from "./gemini"
import process from "node:process" // 导入 process

interface VertexHandlerOptions {
	vertexProjectId?: string
	vertexRegion?: string
	apiModelId?: string
	thinkingBudgetTokens?: number
	geminiApiKey?: string
	geminiBaseUrl?: string
<<<<<<< HEAD
	taskId?: string
	vertexBaseUrl?: string
	vertexCredentialsPath?: string
=======
	ulid?: string
>>>>>>> 2ec21eda
}

export class VertexHandler implements ApiHandler {
	private geminiHandler: GeminiHandler | undefined
	private clientAnthropic: AnthropicVertex | undefined
	private options: VertexHandlerOptions

	constructor(options: VertexHandlerOptions) {
		this.options = options
	}

	private ensureGeminiHandler(): GeminiHandler {
		if (!this.geminiHandler) {
			try {
				// 如果提供了凭证路径，则设置环境变量
				// 注意：这应该在客户端初始化之前完成
				if (this.options.vertexCredentialsPath) {
					process.env.GOOGLE_APPLICATION_CREDENTIALS = this.options.vertexCredentialsPath
				}

				// Create a GeminiHandler with isVertex flag for Gemini models
				this.geminiHandler = new GeminiHandler({
					...this.options,
					isVertex: true,
				})
			} catch (error: any) {
				throw new Error(`Error creating Vertex AI Gemini handler: ${error.message}`)
			}
		}
		return this.geminiHandler
	}

	private ensureAnthropicClient(): AnthropicVertex {
		if (!this.clientAnthropic) {
			if (!this.options.vertexProjectId) {
				throw new Error("Vertex AI project ID is required")
			}
			if (!this.options.vertexRegion) {
				throw new Error("Vertex AI region is required")
			}
			try {
				// Initialize Anthropic client for Claude models
				this.clientAnthropic = new AnthropicVertex({
					projectId: this.options.vertexProjectId,
					// https://cloud.google.com/vertex-ai/generative-ai/docs/partner-models/use-claude#regions
					region: this.options.vertexRegion,
					// If vertexBaseUrl exists, append /v1 if it doesn't end with /
					baseURL: this.options.vertexBaseUrl
						? this.options.vertexBaseUrl.endsWith("/")
							? `${this.options.vertexBaseUrl}v1`
							: `${this.options.vertexBaseUrl}/v1`
						: undefined,
				})
			} catch (error: any) {
				throw new Error(`Error creating Vertex AI Anthropic client: ${error.message}`)
			}
		}
		return this.clientAnthropic
	}

	@withRetry()
	async *createMessage(systemPrompt: string, messages: Anthropic.Messages.MessageParam[]): ApiStream {
		const model = this.getModel()
		const modelId = model.id

		// For Gemini models, use the GeminiHandler
		if (!modelId.includes("claude")) {
			const geminiHandler = this.ensureGeminiHandler()
			yield* geminiHandler.createMessage(systemPrompt, messages)
			return
		}

		const clientAnthropic = this.ensureAnthropicClient()

		// Claude implementation
		let budget_tokens = this.options.thinkingBudgetTokens || 0
		const reasoningOn =
			(modelId.includes("3-7") || modelId.includes("sonnet-4") || modelId.includes("opus-4")) && budget_tokens !== 0
				? true
				: false
		let stream

		switch (modelId) {
			case "claude-sonnet-4@20250514":
			case "claude-opus-4-1@20250805":
			case "claude-opus-4@20250514":
			case "claude-3-7-sonnet@20250219":
			case "claude-3-5-sonnet-v2@20241022":
			case "claude-3-5-sonnet@20240620":
			case "claude-3-5-haiku@20241022":
			case "claude-3-opus@20240229":
			case "claude-3-haiku@20240307": {
				// Find indices of user messages for cache control
				const userMsgIndices = messages.reduce(
					(acc, msg, index) => (msg.role === "user" ? [...acc, index] : acc),
					[] as number[],
				)
				const lastUserMsgIndex = userMsgIndices[userMsgIndices.length - 1] ?? -1
				const secondLastMsgUserIndex = userMsgIndices[userMsgIndices.length - 2] ?? -1
				stream = await clientAnthropic.beta.messages.create(
					{
						model: modelId,
						max_tokens: model.info.maxTokens || 8192,
						thinking: reasoningOn ? { type: "enabled", budget_tokens: budget_tokens } : undefined,
						temperature: reasoningOn ? undefined : 0,
						system: [
							{
								text: systemPrompt,
								type: "text",
								cache_control: { type: "ephemeral" },
							},
						],
						messages: messages.map((message, index) => {
							if (index === lastUserMsgIndex || index === secondLastMsgUserIndex) {
								return {
									...message,
									content:
										typeof message.content === "string"
											? [
													{
														type: "text",
														text: message.content,
														cache_control: {
															type: "ephemeral",
														},
													},
												]
											: message.content.map((content, contentIndex) =>
													contentIndex === message.content.length - 1
														? {
																...content,
																cache_control: {
																	type: "ephemeral",
																},
															}
														: content,
												),
								}
							}
							return {
								...message,
								content:
									typeof message.content === "string"
										? [
												{
													type: "text",
													text: message.content,
												},
											]
										: message.content,
							}
						}),
						stream: true,
					},
					{
						headers: {},
					},
				)
				break
			}
			default: {
				stream = await clientAnthropic.beta.messages.create({
					model: modelId,
					max_tokens: model.info.maxTokens || 8192,
					temperature: 0,
					system: [
						{
							text: systemPrompt,
							type: "text",
						},
					],
					messages: messages.map((message) => ({
						...message,
						content:
							typeof message.content === "string"
								? [
										{
											type: "text",
											text: message.content,
										},
									]
								: message.content,
					})),
					stream: true,
				})
				break
			}
		}

		for await (const chunk of stream) {
			switch (chunk?.type) {
				case "message_start":
					const usage = chunk.message.usage
					yield {
						type: "usage",
						inputTokens: usage.input_tokens || 0,
						outputTokens: usage.output_tokens || 0,
						cacheWriteTokens: usage.cache_creation_input_tokens || undefined,
						cacheReadTokens: usage.cache_read_input_tokens || undefined,
					}
					break
				case "message_delta":
					yield {
						type: "usage",
						inputTokens: 0,
						outputTokens: chunk.usage?.output_tokens || 0,
					}
					break
				case "message_stop":
					break
				case "content_block_start":
					switch (chunk.content_block.type) {
						case "thinking":
							yield {
								type: "reasoning",
								reasoning: chunk.content_block.thinking || "",
							}
							break
						case "redacted_thinking":
							// Handle redacted thinking blocks - we still mark it as reasoning
							// but note that the content is encrypted
							yield {
								type: "reasoning",
								reasoning: "[Redacted thinking block]",
							}
							break
						case "text":
							if (chunk.index > 0) {
								yield {
									type: "text",
									text: "\n",
								}
							}
							yield {
								type: "text",
								text: chunk.content_block.text,
							}
							break
					}
					break
				case "content_block_delta":
					switch (chunk.delta.type) {
						case "thinking_delta":
							yield {
								type: "reasoning",
								reasoning: chunk.delta.thinking,
							}
							break
						case "text_delta":
							yield {
								type: "text",
								text: chunk.delta.text,
							}
							break
					}
					break
				case "content_block_stop":
					break
			}
		}
	}

	getModel(): { id: VertexModelId; info: ModelInfo } {
		const modelId = this.options.apiModelId
		if (modelId && modelId in vertexModels) {
			const id = modelId as VertexModelId
			return { id, info: vertexModels[id] }
		}
		return {
			id: vertexDefaultModelId,
			info: vertexModels[vertexDefaultModelId],
		}
	}
}<|MERGE_RESOLUTION|>--- conflicted
+++ resolved
@@ -14,13 +14,9 @@
 	thinkingBudgetTokens?: number
 	geminiApiKey?: string
 	geminiBaseUrl?: string
-<<<<<<< HEAD
-	taskId?: string
+	ulid?: string
 	vertexBaseUrl?: string
 	vertexCredentialsPath?: string
-=======
-	ulid?: string
->>>>>>> 2ec21eda
 }
 
 export class VertexHandler implements ApiHandler {
