import { Anthropic } from "@anthropic-ai/sdk"
import { AnthropicVertex } from "@anthropic-ai/vertex-sdk"
import { withRetry } from "../retry"
import { ApiHandler } from "../"
import { ApiHandlerOptions, ModelInfo, vertexDefaultModelId, VertexModelId, vertexModels } from "@shared/api"
import { ApiStream } from "@api/transform/stream"
import { VertexAI } from "@google-cloud/vertexai"
<<<<<<< HEAD
import { calculateApiCostOpenAI } from "../../utils/cost"
import process from "node:process" // 导入 process
=======
import { calculateApiCostOpenAI } from "@utils/cost"
>>>>>>> 4aa3764b

// https://docs.anthropic.com/en/api/claude-on-vertex-ai
export class VertexHandler implements ApiHandler {
	private options: ApiHandlerOptions
	private clientAnthropic: AnthropicVertex
	private clientVertex: VertexAI

	constructor(options: ApiHandlerOptions) {
		this.options = options

		// 如果提供了凭证路径，则设置环境变量
		// 注意：这应该在客户端初始化之前完成
		if (options.vertexCredentialsPath) {
			process.env.GOOGLE_APPLICATION_CREDENTIALS = options.vertexCredentialsPath
		}

		this.clientAnthropic = new AnthropicVertex({
			projectId: this.options.vertexProjectId,
			// https://cloud.google.com/vertex-ai/generative-ai/docs/partner-models/use-claude#regions
			region: this.options.vertexRegion,
			baseURL: options.vertexBaseUrl,
		})
		this.clientVertex = new VertexAI({
			project: this.options.vertexProjectId,
			location: this.options.vertexRegion,
			// 如果提供了 baseUrl，则将其用作 apiEndpoint
			apiEndpoint: this.options.vertexBaseUrl,
		})
	}

	@withRetry()
	async *createMessage(systemPrompt: string, messages: Anthropic.Messages.MessageParam[]): ApiStream {
		const model = this.getModel()
		const modelId = model.id

		if (modelId.includes("claude")) {
			let budget_tokens = this.options.thinkingBudgetTokens || 0
			const reasoningOn = modelId.includes("3-7") && budget_tokens !== 0 ? true : false

			let stream
			switch (modelId) {
				case "claude-3-7-sonnet@20250219":
				case "claude-3-5-sonnet-v2@20241022":
				case "claude-3-5-sonnet@20240620":
				case "claude-3-5-haiku@20241022":
				case "claude-3-opus@20240229":
				case "claude-3-haiku@20240307": {
					// Find indices of user messages for cache control
					const userMsgIndices = messages.reduce(
						(acc, msg, index) => (msg.role === "user" ? [...acc, index] : acc),
						[] as number[],
					)
					const lastUserMsgIndex = userMsgIndices[userMsgIndices.length - 1] ?? -1
					const secondLastMsgUserIndex = userMsgIndices[userMsgIndices.length - 2] ?? -1

					stream = await this.clientAnthropic.beta.messages.create(
						{
							model: modelId,
							max_tokens: model.info.maxTokens || 8192,
							thinking: reasoningOn ? { type: "enabled", budget_tokens: budget_tokens } : undefined,
							temperature: reasoningOn ? undefined : 0,
							system: [
								{
									text: systemPrompt,
									type: "text",
									cache_control: { type: "ephemeral" },
								},
							],
							messages: messages.map((message, index) => {
								if (index === lastUserMsgIndex || index === secondLastMsgUserIndex) {
									return {
										...message,
										content:
											typeof message.content === "string"
												? [
														{
															type: "text",
															text: message.content,
															cache_control: {
																type: "ephemeral",
															},
														},
													]
												: message.content.map((content, contentIndex) =>
														contentIndex === message.content.length - 1
															? {
																	...content,
																	cache_control: {
																		type: "ephemeral",
																	},
																}
															: content,
													),
									}
								}
								return {
									...message,
									content:
										typeof message.content === "string"
											? [
													{
														type: "text",
														text: message.content,
													},
												]
											: message.content,
								}
							}),
							stream: true,
						},
						{
							headers: {},
						},
					)
					break
				}
				default: {
					stream = await this.clientAnthropic.beta.messages.create({
						model: modelId,
						max_tokens: model.info.maxTokens || 8192,
						temperature: 0,
						system: [
							{
								text: systemPrompt,
								type: "text",
							},
						],
						messages: messages.map((message) => ({
							...message,
							content:
								typeof message.content === "string"
									? [
											{
												type: "text",
												text: message.content,
											},
										]
									: message.content,
						})),
						stream: true,
					})
					break
				}
			}
			for await (const chunk of stream) {
				switch (chunk.type) {
					case "message_start":
						const usage = chunk.message.usage
						yield {
							type: "usage",
							inputTokens: usage.input_tokens || 0,
							outputTokens: usage.output_tokens || 0,
							cacheWriteTokens: usage.cache_creation_input_tokens || undefined,
							cacheReadTokens: usage.cache_read_input_tokens || undefined,
						}
						break
					case "message_delta":
						yield {
							type: "usage",
							inputTokens: 0,
							outputTokens: chunk.usage.output_tokens || 0,
						}
						break
					case "message_stop":
						break
					case "content_block_start":
						switch (chunk.content_block.type) {
							case "thinking":
								yield {
									type: "reasoning",
									reasoning: chunk.content_block.thinking || "",
								}
								break
							case "redacted_thinking":
								// Handle redacted thinking blocks - we still mark it as reasoning
								// but note that the content is encrypted
								yield {
									type: "reasoning",
									reasoning: "[Redacted thinking block]",
								}
								break

							case "text":
								if (chunk.index > 0) {
									yield {
										type: "text",
										text: "\n",
									}
								}
								yield {
									type: "text",
									text: chunk.content_block.text,
								}
								break
						}
						break
					case "content_block_delta":
						switch (chunk.delta.type) {
							case "thinking_delta":
								yield {
									type: "reasoning",
									reasoning: chunk.delta.thinking,
								}
								break
							case "text_delta":
								yield {
									type: "text",
									text: chunk.delta.text,
								}
								break
						}
						break
					case "content_block_stop":
						break
				}
			}
		} else {
			// gemini
			const generativeModel = this.clientVertex.getGenerativeModel({
				model: this.getModel().id,
				systemInstruction: {
					role: "system",
					parts: [{ text: systemPrompt }],
				},
			})
			const request = {
				contents: [
					{
						role: "user",
						parts: messages.map((m) => {
							if (typeof m.content === "string") {
								return { text: m.content }
							} else if (Array.isArray(m.content)) {
								return {
									text: m.content
										.map((block) => {
											if (typeof block === "string") {
												return block
											} else if (block.type === "text") {
												return block.text
											} else {
												console.log("Unsupported block type", block)
												return ""
											}
										})
										.join(" "),
								}
							} else {
								return { text: "" }
							}
						}),
					},
				],
			}
			const streamingResult = await generativeModel.generateContentStream(request)
			for await (const chunk of streamingResult.stream) {
				// If usage data is available, yield it similarly:
				// yield { type: "usage", inputTokens: 0, outputTokens: 0 }
				// Otherwise, just yield text:
				const candidates = chunk.candidates || []
				for (const candidate of candidates) {
					for (const part of candidate.content?.parts || []) {
						if (part.text) {
							yield {
								type: "text",
								text: part.text,
							}
						}
					}
				}
			}
			// Handle token usage metadata
			const { usageMetadata } = await streamingResult.response
			if (usageMetadata) {
				const { promptTokenCount = 0, candidatesTokenCount = 0 } = usageMetadata
				yield {
					type: "usage",
					inputTokens: promptTokenCount,
					outputTokens: candidatesTokenCount,
					totalCost: calculateApiCostOpenAI(model.info, promptTokenCount, candidatesTokenCount, 0, 0),
				}
			}
		}
	}

	getModel(): { id: VertexModelId; info: ModelInfo } {
		const modelId = this.options.apiModelId
		if (modelId && modelId in vertexModels) {
			const id = modelId as VertexModelId
			return { id, info: vertexModels[id] }
		}
		return {
			id: vertexDefaultModelId,
			info: vertexModels[vertexDefaultModelId],
		}
	}
}<|MERGE_RESOLUTION|>--- conflicted
+++ resolved
@@ -5,12 +5,8 @@
 import { ApiHandlerOptions, ModelInfo, vertexDefaultModelId, VertexModelId, vertexModels } from "@shared/api"
 import { ApiStream } from "@api/transform/stream"
 import { VertexAI } from "@google-cloud/vertexai"
-<<<<<<< HEAD
-import { calculateApiCostOpenAI } from "../../utils/cost"
+import { calculateApiCostOpenAI } from "@utils/cost"
 import process from "node:process" // 导入 process
-=======
-import { calculateApiCostOpenAI } from "@utils/cost"
->>>>>>> 4aa3764b
 
 // https://docs.anthropic.com/en/api/claude-on-vertex-ai
 export class VertexHandler implements ApiHandler {
