--- conflicted
+++ resolved
@@ -9,8 +9,6 @@
 
 pnpm-lock.yaml
 
-<<<<<<< HEAD
 .idea
-=======
-.clineignore
->>>>>>> 0ce66efc
+
+.clineignore