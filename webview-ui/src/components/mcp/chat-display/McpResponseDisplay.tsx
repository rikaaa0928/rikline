--- conflicted
+++ resolved
@@ -202,107 +202,9 @@
 			)
 		}
 
-<<<<<<< HEAD
-		// For rich display mode, show the text with embedded content
-		if (displayMode === "rich") {
-			// We already know displayMode is "rich" if we get here
-			// Create an array of text segments and embedded content
-			const segments: JSX.Element[] = []
-			let lastIndex = 0
-			let segmentIndex = 0
-
-			// Track embed count for logging
-			let embedCount = 0
-
-			// Add the text before the first URL
-			if (urlMatches.length === 0) {
-				segments.push(<UrlText key={`segment-${segmentIndex}`}>{responseText}</UrlText>)
-			} else {
-				for (let i = 0; i < urlMatches.length; i++) {
-					const match = urlMatches[i]
-					const { url, fullMatch, index } = match
-
-					// Add text segment before this URL
-					if (index > lastIndex) {
-						segments.push(
-							<UrlText key={`segment-${segmentIndex++}`}>{responseText.substring(lastIndex, index)}</UrlText>,
-						)
-					}
-
-					// Add the URL text itself
-					if (url.startsWith("data:image/")) {
-						segments.push(<UrlText key={`url-${segmentIndex++}`}>[base64 image]</UrlText>)
-					} else {
-						segments.push(<UrlText key={`url-${segmentIndex++}`}>{fullMatch}</UrlText>)
-					}
-
-					// Calculate the end position of this URL in the text
-					const urlEndIndex = index + fullMatch.length
-
-					// Add embedded content after the URL
-					// For images, use the ImagePreview component
-					if (match.isImage) {
-						segments.push(
-							<div key={`embed-image-${url}-${segmentIndex++}`}>
-								{/* Use formatUrlForOpening for network calls but preserve original URL in display */}
-								<ImagePreview url={formatUrlForOpening(url)} />
-							</div>,
-						)
-						embedCount++
-						// console.log(`Added image embed for ${url}, embed count: ${embedCount}`);
-					} else if (match.isProcessed) {
-						// For non-image URLs or URLs we haven't processed yet, show link preview
-						try {
-							// Skip localhost URLs
-							if (!isLocalhostUrl(url)) {
-								// Use a unique key that includes the URL to ensure each preview is isolated
-								segments.push(
-									<div key={`embed-${url}-${segmentIndex++}`} style={{ margin: "10px 0" }}>
-										{/* Already using formatUrlForOpening for link previews */}
-										<LinkPreview url={formatUrlForOpening(url)} />
-									</div>,
-								)
-
-								embedCount++
-								// console.log(`Added link preview for ${url}, embed count: ${embedCount}`);
-							}
-						} catch (e) {
-							console.log("Link preview could not be created")
-							// Show error message for failed link preview
-							segments.push(
-								<div
-									key={`embed-error-${segmentIndex++}`}
-									style={{
-										margin: "10px 0",
-										padding: "8px",
-										color: "var(--vscode-errorForeground)",
-										border: "1px solid var(--vscode-editorError-foreground)",
-										borderRadius: "4px",
-										height: "128px", // Fixed height
-										overflow: "auto", // Allow scrolling if content overflows
-									}}>
-									Failed to create preview for: {url}
-								</div>,
-							)
-						}
-					}
-
-					// Update lastIndex for next segment
-					lastIndex = urlEndIndex
-				}
-
-				// Add any remaining text after the last URL
-				if (lastIndex < responseText.length) {
-					segments.push(<UrlText key={`segment-${segmentIndex++}`}>{responseText.substring(lastIndex)}</UrlText>)
-				}
-			}
-
-			return <>{segments}</>
-=======
 		if (mcpDisplayMode === "rich") {
 			const segments = buildDisplaySegments(responseText, urlMatches)
 			return <>{segments.map(renderSegment)}</>
->>>>>>> fadaf008
 		}
 
 		return null
