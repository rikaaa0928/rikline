--- conflicted
+++ resolved
@@ -8,12 +8,9 @@
 import { DROPDOWN_Z_INDEX } from "../ApiOptions"
 import { useApiConfigurationHandlers } from "../utils/useApiConfigurationHandlers"
 import { useExtensionState } from "@/context/ExtensionStateContext"
-<<<<<<< HEAD
+import { Mode } from "@shared/storage/types"
 import { DebouncedTextField } from "../common/DebouncedTextField"
 
-=======
-import { Mode } from "@shared/storage/types"
->>>>>>> 2ec21eda
 /**
  * Props for the XaiProvider component
  */
