--- conflicted
+++ resolved
@@ -46,12 +46,9 @@
 	vertexModels,
 	xaiDefaultModelId,
 	xaiModels,
-<<<<<<< HEAD
-	mifyModelInfoSaneDefaults,
-=======
 	sapAiCoreDefaultModelId,
 	sapAiCoreModels,
->>>>>>> d9aa0629
+	mifyModelInfoSaneDefaults,
 } from "@shared/api"
 import { EmptyRequest, StringRequest } from "@shared/proto/common"
 import { OpenAiModelsRequest, UpdateApiConfigurationRequest } from "@shared/proto/models"
@@ -381,11 +378,8 @@
 					<VSCodeOption value="xai">xAI</VSCodeOption>
 					<VSCodeOption value="sambanova">SambaNova</VSCodeOption>
 					<VSCodeOption value="cerebras">Cerebras</VSCodeOption>
-<<<<<<< HEAD
+					<VSCodeOption value="sapaicore">SAP AI Core</VSCodeOption>
 					<VSCodeOption value="mify">Mify</VSCodeOption>
-=======
-					<VSCodeOption value="sapaicore">SAP AI Core</VSCodeOption>
->>>>>>> d9aa0629
 				</VSCodeDropdown>
 			</DropdownContainer>
 
@@ -2794,17 +2788,14 @@
 			return getProviderData(sambanovaModels, sambanovaDefaultModelId)
 		case "cerebras":
 			return getProviderData(cerebrasModels, cerebrasDefaultModelId)
-<<<<<<< HEAD
+		case "sapaicore":
+			return getProviderData(sapAiCoreModels, sapAiCoreDefaultModelId)
 		case "mify":
 			return {
 				selectedProvider: provider,
 				selectedModelId: "mify-default", // 使用固定的模型ID
 				selectedModelInfo: apiConfiguration?.mifyModelInfo || mifyModelInfoSaneDefaults,
 			}
-=======
-		case "sapaicore":
-			return getProviderData(sapAiCoreModels, sapAiCoreDefaultModelId)
->>>>>>> d9aa0629
 		default:
 			return getProviderData(anthropicModels, anthropicDefaultModelId)
 	}
