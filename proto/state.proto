syntax = "proto3";
package cline;
option java_package = "bot.cline.proto";
option java_multiple_files = true;

import "common.proto";

service StateService {
  rpc getLatestState(EmptyRequest) returns (State);
  rpc updateTerminalConnectionTimeout(Int64Request) returns (Int64);
  rpc updateTerminalReuseEnabled(BooleanRequest) returns (Empty);
  rpc updateDefaultTerminalProfile(StringRequest) returns (TerminalProfileUpdateResponse);
  rpc getAvailableTerminalProfiles(EmptyRequest) returns (TerminalProfiles);
  rpc subscribeToState(EmptyRequest) returns (stream State);
  rpc toggleFavoriteModel(StringRequest) returns (Empty);
  rpc resetState(ResetStateRequest) returns (Empty);
  rpc togglePlanActMode(TogglePlanActModeRequest) returns (Empty);
  rpc updateAutoApprovalSettings(AutoApprovalSettingsRequest) returns (Empty);
  rpc updateSettings(UpdateSettingsRequest) returns (Empty);
}

message State {
  string state_json = 1;
}

message TerminalProfiles {
  repeated TerminalProfile profiles = 1;
}

message TerminalProfile {
  string id = 1;
  string name = 2;
  optional string path = 3;
  optional string description = 4;
}

message TerminalProfileUpdateResponse {
  int32 closed_count = 1;
  int32 busy_terminals_count = 2;
  bool has_busy_terminals = 3;
}

message TogglePlanActModeRequest {
  Metadata metadata = 1;
  ChatSettings chat_settings = 2;
  optional ChatContent chat_content = 3;
}

enum PlanActMode {
  PLAN = 0;
  ACT = 1;
}

message ChatSettings {
  PlanActMode mode = 1;
  optional string preferred_language = 2;
  optional string open_ai_reasoning_effort = 3;
}

message ChatContent {
  optional string message = 1;
  repeated string images = 2;
  repeated string files = 3;
}

message ResetStateRequest {
  Metadata metadata = 1;
  optional bool global = 2;
}

message AutoApprovalSettingsRequest {
  Metadata metadata = 1;
  message Actions {
    bool read_files = 1;
    bool read_files_externally = 2;
    bool edit_files = 3;
    bool edit_files_externally = 4;
    bool execute_safe_commands = 5;
    bool execute_all_commands = 6;
    bool use_browser = 7;
    bool use_mcp = 8;
  }
  int32 version = 2;
  bool enabled = 3;
  Actions actions = 4;
  int32 max_requests = 5;
  bool enable_notifications = 6;
  repeated string favorites = 7;
}

// Message for updating settings
message UpdateSettingsRequest {
  Metadata metadata = 1;
  optional ApiConfiguration api_configuration = 2;
  optional string telemetry_setting = 3;
  optional bool plan_act_separate_models_setting = 4;
  optional bool enable_checkpoints_setting = 5;
  optional bool mcp_marketplace_enabled = 6;
  optional ChatSettings chat_settings = 7;
  optional int64 shell_integration_timeout = 8;
  optional bool terminal_reuse_enabled = 9;
  optional bool mcp_responses_collapsed = 10;
  optional bool mcp_rich_display_enabled = 11;
  optional int64 terminal_output_line_limit = 12;
}

// Complete API Configuration message
message ApiConfiguration {
  // Core API fields
  optional string api_provider = 1;
  optional string api_model_id = 2;
  optional string api_key = 3; // anthropic
  optional string api_base_url = 4;
  
  // Provider-specific API keys
  optional string cline_api_key = 5;
  optional string openrouter_api_key = 6;
  optional string anthropic_base_url = 7;
  optional string openai_api_key = 8;
  optional string openai_native_api_key = 9;
  optional string gemini_api_key = 10;
  optional string deepseek_api_key = 11;
  optional string requesty_api_key = 12;
  optional string together_api_key = 13;
  optional string fireworks_api_key = 14;
  optional string qwen_api_key = 15;
  optional string doubao_api_key = 16;
  optional string mistral_api_key = 17;
  optional string nebius_api_key = 18;
  optional string asksage_api_key = 19;
  optional string xai_api_key = 20;
  optional string sambanova_api_key = 21;
  optional string cerebras_api_key = 22;
  
  // Model IDs
  optional string openrouter_model_id = 23;
  optional string openai_model_id = 24;
  optional string anthropic_model_id = 25;
  optional string bedrock_model_id = 26;
  optional string vertex_model_id = 27;
  optional string gemini_model_id = 28;
  optional string ollama_model_id = 29;
  optional string lm_studio_model_id = 30;
  optional string litellm_model_id = 31;
  optional string requesty_model_id = 32;
  optional string together_model_id = 33;
  optional string fireworks_model_id = 34;
  
  // AWS Bedrock fields
  optional bool aws_bedrock_custom_selected = 35;
  optional string aws_bedrock_custom_model_base_id = 36;
  optional string aws_access_key = 37;
  optional string aws_secret_key = 38;
  optional string aws_session_token = 39;
  optional string aws_region = 40;
  optional bool aws_use_cross_region_inference = 41;
  optional bool aws_bedrock_use_prompt_cache = 42;
  optional bool aws_use_profile = 43;
  optional string aws_profile = 44;
  optional string aws_bedrock_endpoint = 45;
  
  // Vertex AI fields
  optional string vertex_project_id = 46;
  optional string vertex_region = 47;
  
  // Base URLs and endpoints
  optional string openai_base_url = 48;
  optional string ollama_base_url = 49;
  optional string lm_studio_base_url = 50;
  optional string gemini_base_url = 51;
  optional string litellm_base_url = 52;
  optional string asksage_api_url = 53;
  
  // LiteLLM specific fields
  optional string litellm_api_key = 54;
  optional bool litellm_use_prompt_cache = 55;
  
  // Model configuration
  optional int64 thinking_budget_tokens = 56;
  optional string reasoning_effort = 57;
  optional int64 request_timeout_ms = 58;
  
  // Fireworks specific
  optional int64 fireworks_model_max_completion_tokens = 59;
  optional int64 fireworks_model_max_tokens = 60;
  
  // Azure specific
  optional string azure_api_version = 61;
  
  // Ollama specific
  optional string ollama_api_options_ctx_num = 62;
  
  // Qwen specific
  optional string qwen_api_line = 63;
  
  // OpenRouter specific
  optional string openrouter_provider_sorting = 64;
  
  // VSCode LM (stored as JSON string due to complex type)
  optional string vscode_lm_model_selector = 65;
  
  // Model info objects (stored as JSON strings)
  optional string openrouter_model_info = 66;
  optional string openai_model_info = 67;
  optional string requesty_model_info = 68;
  optional string litellm_model_info = 69;
  
  // OpenAI headers (stored as JSON string)
  optional string openai_headers = 70;
  
  // Favorited model IDs
  repeated string favorited_model_ids = 71;

  // SAP AI Core specific
  optional string sap_ai_core_client_id = 72;
  optional string sap_ai_core_client_secret = 73;
  optional string sap_ai_core_base_url = 74;
  optional string sap_ai_core_token_url = 75;
  optional string sap_ai_resource_group = 76;

  // rikline add on
<<<<<<< HEAD
  optional string vertex_base_url = 72;
	optional string vertex_credentials_path = 73;
	
	// Mify provider fields
	optional string mify_api_key = 74;
	optional string mify_base_url = 75;
	optional string mify_model_id = 76;
	optional string mify_model_info = 77; // stored as JSON string
=======
  optional string vertex_base_url = 77;
  optional string vertex_credentials_path = 78;
  optional string open_router_base_url = 79;
  optional string xai_base_url = 80;
>>>>>>> d9aa0629
}<|MERGE_RESOLUTION|>--- conflicted
+++ resolved
@@ -219,19 +219,14 @@
   optional string sap_ai_resource_group = 76;
 
   // rikline add on
-<<<<<<< HEAD
-  optional string vertex_base_url = 72;
-	optional string vertex_credentials_path = 73;
-	
-	// Mify provider fields
-	optional string mify_api_key = 74;
-	optional string mify_base_url = 75;
-	optional string mify_model_id = 76;
-	optional string mify_model_info = 77; // stored as JSON string
-=======
   optional string vertex_base_url = 77;
   optional string vertex_credentials_path = 78;
   optional string open_router_base_url = 79;
   optional string xai_base_url = 80;
->>>>>>> d9aa0629
+
+	// Mify provider fields
+	optional string mify_api_key = 81;
+	optional string mify_base_url = 82;
+	optional string mify_model_id = 83;
+	optional string mify_model_info = 84; // stored as JSON string
 }