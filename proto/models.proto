--- conflicted
+++ resolved
@@ -121,11 +121,8 @@
   XAI = 21;
   SAMBANOVA = 22;
   CEREBRAS = 23;
-<<<<<<< HEAD
-  MIFY = 24;
-=======
   SAPAICORE = 24;
->>>>>>> d9aa0629
+  MIFY = 25;
 }
 
 // Model info for OpenAI-compatible models
@@ -240,19 +237,14 @@
   optional string sap_ai_core_base_url = 72;
 
    // rikline add on
-<<<<<<< HEAD
-  optional string vertex_base_url = 68;
-	optional string vertex_credentials_path = 69;
-	
-	// Mify provider fields
-	optional string mify_api_key = 70;
-	optional string mify_base_url = 71;
-	optional string mify_model_id = 72;
-	optional OpenAiCompatibleModelInfo mify_model_info = 73;
-=======
   optional string vertex_base_url = 73;
   optional string vertex_credentials_path = 74;
   optional string open_router_base_url = 75;
   optional string xai_base_url = 76;
->>>>>>> d9aa0629
+  
+  // Mify provider fields
+	optional string mify_api_key = 77;
+	optional string mify_base_url = 78;
+	optional string mify_model_id = 79;
+	optional OpenAiCompatibleModelInfo mify_model_info = 80;
 }