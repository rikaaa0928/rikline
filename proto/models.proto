--- conflicted
+++ resolved
@@ -122,11 +122,8 @@
   SAMBANOVA = 22;
   CEREBRAS = 23;
   SAPAICORE = 24;
-<<<<<<< HEAD
-  MIFY = 25;
-=======
   CLAUDE_CODE = 25;
->>>>>>> f2bd5f19
+  MIFY = 26;
 }
 
 // Model info for OpenAI-compatible models
@@ -242,21 +239,14 @@
   optional string claude_code_path = 73;
 
    // rikline add on
-<<<<<<< HEAD
-  optional string vertex_base_url = 73;
-  optional string vertex_credentials_path = 74;
-  optional string open_router_base_url = 75;
-  optional string xai_base_url = 76;
-  
-  // Mify provider fields
-	optional string mify_api_key = 77;
-	optional string mify_base_url = 78;
-	optional string mify_model_id = 79;
-	optional OpenAiCompatibleModelInfo mify_model_info = 80;
-=======
   optional string vertex_base_url = 74;
   optional string vertex_credentials_path = 75;
   optional string open_router_base_url = 76;
   optional string xai_base_url = 77;
->>>>>>> f2bd5f19
+
+  // Mify provider fields
+	optional string mify_api_key = 78;
+	optional string mify_base_url = 79;
+	optional string mify_model_id = 80;
+	optional OpenAiCompatibleModelInfo mify_model_info = 81;
 }