syntax = "proto3";

package cline;
import "common.proto";
option java_package = "bot.cline.proto";
option java_multiple_files = true;

// Service for model-related operations
service ModelsService {
  // Fetches available models from Ollama
  rpc getOllamaModels(StringRequest) returns (StringArray);
  // Fetches available models from LM Studio
  rpc getLmStudioModels(StringRequest) returns (StringArray);
  // Fetches available models from VS Code LM API
  rpc getVsCodeLmModels(EmptyRequest) returns (VsCodeLmModelsArray);
  // Refreshes and returns OpenRouter models
  rpc refreshOpenRouterModels(EmptyRequest) returns (OpenRouterCompatibleModelInfo);
  // Refreshes and returns OpenAI models
  rpc refreshOpenAiModels(OpenAiModelsRequest) returns (StringArray);
  // Refreshes and returns Requesty models
  rpc refreshRequestyModels(EmptyRequest) returns (OpenRouterCompatibleModelInfo);
  // Subscribe to OpenRouter models updates
  rpc subscribeToOpenRouterModels(EmptyRequest) returns (stream OpenRouterCompatibleModelInfo);
  // Updates API configuration
  rpc updateApiConfigurationProto(UpdateApiConfigurationRequest) returns (Empty);
   // Refreshes and returns Groq models
  rpc refreshGroqModels(EmptyRequest) returns (OpenRouterCompatibleModelInfo);
}

// List of VS Code LM models
message VsCodeLmModelsArray {
  repeated LanguageModelChatSelector models = 1;
}

// Structure representing a language model chat selector
message LanguageModelChatSelector {
  optional string vendor = 1;
  optional string family = 2;
  optional string version = 3;
  optional string id = 4;
}

// Price tier for tiered pricing models
message PriceTier {
  int32 token_limit = 1;  // Upper limit (inclusive) of input tokens for this price
  double price = 2;       // Price per million tokens for this tier
}

// Thinking configuration for models that support thinking/reasoning
message ThinkingConfig {
  optional int32 max_budget = 1;                    // Max allowed thinking budget tokens
  optional double output_price = 2;                 // Output price per million tokens when budget > 0
  repeated PriceTier output_price_tiers = 3;        // Optional: Tiered output price when budget > 0
}

// Model tier for tiered pricing structures
message ModelTier {
  int32 context_window = 1;
  optional double input_price = 2;
  optional double output_price = 3;
  optional double cache_writes_price = 4;
  optional double cache_reads_price = 5;
}

// For OpenRouterCompatibleModelInfo structure in OpenRouterModels
message OpenRouterModelInfo {
  optional int32 max_tokens = 1;
  optional int32 context_window = 2;
  optional bool supports_images = 3;
  bool supports_prompt_cache = 4;
  optional double input_price = 5;
  optional double output_price = 6;
  optional double cache_writes_price = 7;
  optional double cache_reads_price = 8;
  optional string description = 9;
  optional ThinkingConfig thinking_config = 10;
  optional bool supports_global_endpoint = 11;
  repeated ModelTier tiers = 12;
}

// Shared response message for model information
message OpenRouterCompatibleModelInfo {
  map<string, OpenRouterModelInfo> models = 1;
}

// Request for fetching OpenAI models
message OpenAiModelsRequest {
  Metadata metadata = 1;
  string base_url = 2;
  string api_key = 3;
}

// Request for updating API configuration
message UpdateApiConfigurationRequest {
  Metadata metadata = 1;
  ModelsApiConfiguration api_configuration = 2;
}

// API Provider enumeration
enum ApiProvider {
  ANTHROPIC = 0;
  OPENROUTER = 1;
  BEDROCK = 2;
  VERTEX = 3;
  OPENAI = 4;
  OLLAMA = 5;
  LMSTUDIO = 6;
  GEMINI = 7;
  OPENAI_NATIVE = 8;
  REQUESTY = 9;
  TOGETHER = 10;
  DEEPSEEK = 11;
  QWEN = 12;
  DOUBAO = 13;
  MISTRAL = 14;
  VSCODE_LM = 15;
  CLINE = 16;
  LITELLM = 17;
  NEBIUS = 18;
  FIREWORKS = 19;
  ASKSAGE = 20;
  XAI = 21;
  SAMBANOVA = 22;
  CEREBRAS = 23;
  GROQ = 24;
  SAPAICORE = 25;
  CLAUDE_CODE = 26;
  MOONSHOT = 27;
}

// Model info for OpenAI-compatible models
message OpenAiCompatibleModelInfo {
  optional int32 max_tokens = 1;
  optional int32 context_window = 2;
  optional bool supports_images = 3;
  bool supports_prompt_cache = 4;
  optional double input_price = 5;
  optional double output_price = 6;
  optional ThinkingConfig thinking_config = 7;
  optional bool supports_global_endpoint = 8;
  optional double cache_writes_price = 9;
  optional double cache_reads_price = 10;
  optional string description = 11;
  repeated ModelTier tiers = 12;
  optional double temperature = 13;
  optional bool is_r1_format_required = 14;
}

// Model info for LiteLLM models
message LiteLLMModelInfo {
  optional int32 max_tokens = 1;
  optional int32 context_window = 2;
  optional bool supports_images = 3;
  bool supports_prompt_cache = 4;
  optional double input_price = 5;
  optional double output_price = 6;
  optional ThinkingConfig thinking_config = 7;
  optional bool supports_global_endpoint = 8;
  optional double cache_writes_price = 9;
  optional double cache_reads_price = 10;
  optional string description = 11;
  repeated ModelTier tiers = 12;
  optional double temperature = 13;
}

// Main ApiConfiguration message
message ModelsApiConfiguration {
  // From ApiHandlerOptions (excluding onRetryAttempt function)
  optional string api_model_id = 1;
  optional string api_key = 2;
  optional string cline_account_id = 3;
  optional string task_id = 4;
  optional string lite_llm_base_url = 5;
  optional string lite_llm_model_id = 6;
  optional string lite_llm_api_key = 7;
  optional bool lite_llm_use_prompt_cache = 8;
  map<string, string> open_ai_headers = 9;
  optional LiteLLMModelInfo lite_llm_model_info = 10;
  optional string anthropic_base_url = 11;
  optional string open_router_api_key = 12;
  optional string open_router_model_id = 13;
  optional OpenRouterModelInfo open_router_model_info = 14;
  optional string open_router_provider_sorting = 15;
  optional string aws_access_key = 16;
  optional string aws_secret_key = 17;
  optional string aws_session_token = 18;
  optional string aws_region = 19;
  optional bool aws_use_cross_region_inference = 20;
  optional bool aws_bedrock_use_prompt_cache = 21;
  optional bool aws_use_profile = 22;
  optional string aws_profile = 23;
  optional string aws_bedrock_endpoint = 24;
  optional bool aws_bedrock_custom_selected = 25;
  optional string aws_bedrock_custom_model_base_id = 26;
  optional string vertex_project_id = 27;
  optional string vertex_region = 28;
  optional string open_ai_base_url = 29;
  optional string open_ai_api_key = 30;
  optional string open_ai_model_id = 31;
  optional OpenAiCompatibleModelInfo open_ai_model_info = 32;
  optional string ollama_model_id = 33;
  optional string ollama_base_url = 34;
  optional string ollama_api_options_ctx_num = 35;
  optional string lm_studio_model_id = 36;
  optional string lm_studio_base_url = 37;
  optional string gemini_api_key = 38;
  optional string gemini_base_url = 39;
  optional string open_ai_native_api_key = 40;
  optional string deep_seek_api_key = 41;
  optional string requesty_api_key = 42;
  optional string requesty_model_id = 43;
  optional OpenRouterModelInfo requesty_model_info = 44;
  optional string together_api_key = 45;
  optional string together_model_id = 46;
  optional string fireworks_api_key = 47;
  optional string fireworks_model_id = 48;
  optional int32 fireworks_model_max_completion_tokens = 49;
  optional int32 fireworks_model_max_tokens = 50;
  optional string qwen_api_key = 51;
  optional string doubao_api_key = 52;
  optional string mistral_api_key = 53;
  optional string azure_api_version = 54;
  optional LanguageModelChatSelector vs_code_lm_model_selector = 55;
  optional string qwen_api_line = 56;
  optional string nebius_api_key = 57;
  optional string asksage_api_url = 58;
  optional string asksage_api_key = 59;
  optional string xai_api_key = 60;
  optional int32 thinking_budget_tokens = 61;
  optional string reasoning_effort = 62;
  optional string sambanova_api_key = 63;
  optional string cerebras_api_key = 64;
  optional int32 request_timeout_ms = 65;
  optional ApiProvider api_provider = 66;
  repeated string favorited_model_ids = 67;
  optional string sap_ai_core_client_id = 68;
  optional string sap_ai_core_client_secret = 69;
  optional string sap_ai_resource_group = 70;
  optional string sap_ai_core_token_url = 71;
  optional string sap_ai_core_base_url = 72;
  optional string claude_code_path = 73;
  optional string aws_authentication = 74;
  optional string aws_bedrock_api_key = 75;
<<<<<<< HEAD

   // rikline add on
  optional string vertex_base_url = 76;
  optional string vertex_credentials_path = 77;
  optional string open_router_base_url = 78;
  optional string xai_base_url = 79;
=======
  optional string moonshot_api_key = 76;
  optional string moonshot_api_line = 77;
  optional string groq_api_key = 78;
  optional string groq_model_id = 79;
  optional OpenRouterModelInfo groq_model_info = 80;
>>>>>>> b18ad775
}<|MERGE_RESOLUTION|>--- conflicted
+++ resolved
@@ -241,18 +241,15 @@
   optional string claude_code_path = 73;
   optional string aws_authentication = 74;
   optional string aws_bedrock_api_key = 75;
-<<<<<<< HEAD
-
-   // rikline add on
-  optional string vertex_base_url = 76;
-  optional string vertex_credentials_path = 77;
-  optional string open_router_base_url = 78;
-  optional string xai_base_url = 79;
-=======
   optional string moonshot_api_key = 76;
   optional string moonshot_api_line = 77;
   optional string groq_api_key = 78;
   optional string groq_model_id = 79;
   optional OpenRouterModelInfo groq_model_info = 80;
->>>>>>> b18ad775
+
+   // rikline add on
+  optional string vertex_base_url = 81;
+  optional string vertex_credentials_path = 82;
+  optional string open_router_base_url = 83;
+  optional string xai_base_url = 84;
 }